/**
 * Copyright (C) 2024 Puter Technologies Inc.
 *
 * This file is part of Puter.
 *
 * Puter is free software: you can redistribute it and/or modify
 * it under the terms of the GNU Affero General Public License as published
 * by the Free Software Foundation, either version 3 of the License, or
 * (at your option) any later version.
 * 
 * This program is distributed in the hope that it will be useful,
 * but WITHOUT ANY WARRANTY; without even the implied warranty of
 * MERCHANTABILITY or FITNESS FOR A PARTICULAR PURPOSE.  See the
 * GNU Affero General Public License for more details.
 * 
 * You should have received a copy of the GNU Affero General Public License
 * along with this program.  If not, see <https://www.gnu.org/licenses/>.
 */

let URLParams = new URLSearchParams(window.location.search);
let domain = 'puter.com', authUsername;
let source_path
let apps = [];
let sortBy = 'created_at';
let sortDirection = 'desc';
const dev_center_uid = puter.appID;
let developer;
let activeTab = 'apps';
let currently_editing_app;
let dropped_items;
let search_query;
let originalValues = {};

const APP_CATEGORIES = [
    { id: 'games', label: 'Games' },
    { id: 'developer-tools', label: 'Developer Tools' },
    { id: 'photo-video', label: 'Photo & Video' },
    { id: 'productivity', label: 'Productivity' },
    { id: 'utilities', label: 'Utilities' },
    { id: 'education', label: 'Education' },
    { id: 'business', label: 'Business' },
    { id: 'social', label: 'Social' },
    { id: 'graphics-design', label: 'Graphics & Design' },
    { id: 'music-audio', label: 'Music & Audio' },
    { id: 'news', label: 'News' },
    { id: 'entertainment', label: 'Entertainment' },
    { id: 'finance', label: 'Finance' },
    { id: 'health-fitness', label: 'Health & Fitness' },
    { id: 'lifestyle', label: 'Lifestyle' },
];

const deploying_spinner = `<svg width="24" height="24" viewBox="0 0 24 24" xmlns="http://www.w3.org/2000/svg"><style>.spinner_P7sC{transform-origin:center;animation:spinner_svv2 .75s infinite linear}@keyframes spinner_svv2{100%{transform:rotate(360deg)}}</style><path d="M10.14,1.16a11,11,0,0,0-9,8.92A1.59,1.59,0,0,0,2.46,12,1.52,1.52,0,0,0,4.11,10.7a8,8,0,0,1,6.66-6.61A1.42,1.42,0,0,0,12,2.69h0A1.57,1.57,0,0,0,10.14,1.16Z" class="spinner_P7sC"/></svg>`;
const loading_spinner = `<svg width="24" height="24" viewBox="0 0 24 24" xmlns="http://www.w3.org/2000/svg"><style>.spinner_P7sC{transform-origin:center;animation:spinner_svv2 .75s infinite linear}@keyframes spinner_svv2{100%{transform:rotate(360deg)}}</style><path d="M10.14,1.16a11,11,0,0,0-9,8.92A1.59,1.59,0,0,0,2.46,12,1.52,1.52,0,0,0,4.11,10.7a8,8,0,0,1,6.66-6.61A1.42,1.42,0,0,0,12,2.69h0A1.57,1.57,0,0,0,10.14,1.16Z" class="spinner_P7sC"/></svg>`;
const drop_area_placeholder = `<p>Drop your app folder and files here to deploy.</p><p style="font-size: 16px; margin-top: 0px;">HTML, JS, CSS, ...</p>`;
const index_missing_error = `Please upload an 'index.html' file or if you're uploading a directory, make sure it contains an 'index.html' file at its root.`;
const lock_svg = '<svg style="width: 20px; height: 20px; margin-bottom: -5px; margin-left: 5px; opacity: 0.5;" width="59px" height="59px" stroke-width="1.9" viewBox="0 0 24 24" fill="none" xmlns="http://www.w3.org/2000/svg" color="#000000"><path d="M16 12H17.4C17.7314 12 18 12.2686 18 12.6V19.4C18 19.7314 17.7314 20 17.4 20H6.6C6.26863 20 6 19.7314 6 19.4V12.6C6 12.2686 6.26863 12 6.6 12H8M16 12V8C16 6.66667 15.2 4 12 4C8.8 4 8 6.66667 8 8V12M16 12H8" stroke="#000000" stroke-width="1.9" stroke-linecap="round" stroke-linejoin="round"></path></svg>';
const copy_svg = `<svg xmlns="http://www.w3.org/2000/svg" width="16" height="16" fill="currentColor" class="bi bi-copy" viewBox="0 0 16 16"> <path fill-rule="evenodd" d="M4 2a2 2 0 0 1 2-2h8a2 2 0 0 1 2 2v8a2 2 0 0 1-2 2H6a2 2 0 0 1-2-2zm2-1a1 1 0 0 0-1 1v8a1 1 0 0 0 1 1h8a1 1 0 0 0 1-1V2a1 1 0 0 0-1-1zM2 5a1 1 0 0 0-1 1v8a1 1 0 0 0 1 1h8a1 1 0 0 0 1-1v-1h1v1a2 2 0 0 1-2 2H2a2 2 0 0 1-2-2V6a2 2 0 0 1 2-2h1v1z"/> </svg>`;

// authUsername
(async () => {
    let user = await puter.auth.getUser();

    if (user?.username) {
        authUsername = user.username;
    }
})()

// source_path
if (URLParams.has('source_path')) {
    source_path = URLParams.get('source_path');
} else {
    source_path = null;
}

// domain and APIOrigin
if (URLParams.has('puter.domain')) {
    domain = URLParams.get('puter.domain')
}

// static hosting domain
let static_hosting_domain = 'puter.site';
if(domain === 'puter.localhost'){
    static_hosting_domain = 'site.puter.localhost';
}

// add port to static_hosting_domain if provided
if (URLParams.has('puter.port') && URLParams.get('puter.port')) {
    static_hosting_domain = static_hosting_domain + `:` + html_encode(URLParams.get('puter.port'));
}

// protocol
let protocol = 'https';
if (URLParams.has('puter.protocol') && URLParams.get('puter.protocol') === 'http')
    protocol = 'http';

// port
let port = '';
if (URLParams.has('puter.port') && URLParams.get('puter.port')) {
    port = html_encode(URLParams.get('puter.port'));
}

$(document).ready(function () {
    // initialize assets directory
    initializeAssetsDirectory();

    $('#loading').show();

    setTimeout(async function () {
        puter.ui.onLaunchedWithItems(async function (items) {
            source_path = items[0].path;
            // if source_path is provided, this means that the user is creating a new app/updating an existing app
            // by deploying an existing Puter folder. So we create the app and deploy it.
            if (source_path) {
                // todo if there are no apps, go straight to creating a new app
                $('.insta-deploy-modal').get(0).showModal();
                // set item name
                $('.insta-deploy-item-name').html(html_encode(items[0].name));
            }
        })

        // Get dev profile. This is only for puter.com for now as we don't have dev profiles in self-hosted Puter
        if(domain === 'puter.com'){
            puter.apps.getDeveloperProfile(async function (dev_profile) {
                developer = dev_profile;
                if (dev_profile.approved_for_incentive_program && !dev_profile.joined_incentive_program) {
                    $('#join-incentive-program').show();
                }

                // show earn money c2a only if dev is not approved for incentive program or has already joined
                if (!dev_profile.approved_for_incentive_program || dev_profile.joined_incentive_program) {
                    puter.kv.get('earn-money-c2a-closed').then((value) => {
                        if (value?.result || value === true || value === "true")
                            return;

                        $('#earn-money').get(0).showModal();
                    });
                }

                // show payout method tab if dev has joined incentive program
                if (dev_profile.joined_incentive_program) {
                    $('.tab-btn[data-tab="payout-method"]').show();
                    $('#payout-method-email').html(dev_profile.paypal);
                }
            })
        }
        // Get apps
        puter.apps.list({ icon_size: 64 }).then((resp) => {
            apps = resp;

            // hide loading
            $('#loading').hide();

            // set apps
            if (apps.length > 0) {
                if (activeTab === 'apps') {
                    $('#no-apps-notice').hide();
                    $('#app-list').show();
                }
                $('.app-card').remove();
                apps.forEach(app => {
                    $('#app-list-table > tbody').append(generate_app_card(app));
                });
                count_apps();
                sort_apps();
            } else {
                $('#no-apps-notice').show();
            }
        })
    }, 1000);
});

/**
 * Refreshes the list of apps in the UI.
 * 
 * @param {boolean} [show_loading=false] - Whether to show a loading indicator while refreshing.
 * 
 */

function refresh_app_list(show_loading = false) {
    if (show_loading)
        $('#loading').show();
    // get apps
    setTimeout(function () {
        // uncheck the select all checkbox
        $('.select-all-apps').prop('checked', false);

        puter.apps.list({ icon_size: 64 }).then((apps_res) => {
            $('#loading').hide();
            apps = apps_res;
            if (apps.length > 0) {
                if (activeTab === 'apps') {
                    $('#no-apps-notice').hide();
                    $('#app-list').show();
                }
                $('.app-card').remove();
                apps.forEach(app => {
                    $('#app-list-table > tbody').append(generate_app_card(app));
                });
                count_apps();
                sort_apps();
            } else {
                $('#no-apps-notice').show();
                $('#app-list').hide()
            }
        })
    }, show_loading ? 1000 : 0);
}

$(document).on('click', '.tab-btn', function (e) {
    $('section:not(.sidebar)').hide();
    $('.tab-btn').removeClass('active');
    $(this).addClass('active');
    $('section[data-tab="' + $(this).attr('data-tab') + '"]').show();

    // ---------------------------------------------------------------
    // Apps tab
    // ---------------------------------------------------------------
    if ($(this).attr('data-tab') === 'apps') {
        refresh_app_list();
        activeTab = 'apps';
    }
    // ---------------------------------------------------------------
    // Payout Method tab
    // ---------------------------------------------------------------
    else if ($(this).attr('data-tab') === 'payout-method') {
        activeTab = 'payout-method';
        $('#loading').show();
        setTimeout(function () {
            puter.apps.getDeveloperProfile(function (dev_profile) {
                // show payout method tab if dev has joined incentive program
                if (dev_profile.joined_incentive_program) {
                    $('#payout-method-email').html(dev_profile.paypal);
                }
                $('#loading').hide();
                if (activeTab === 'payout-method')
                    $('#tab-payout-method').show();
            })
        }, 1000);
    }
})

$(document).on('click', '.create-an-app-btn', async function (e) {
    let title = await puter.ui.prompt('Please enter a title for your app:', 'My Awesome App');

    if (title.length > 60) {
        puter.ui.alert(`Title cannot be longer than 60.`, [
            {
                label: 'Ok',
            },
        ]);
        // todo go back to create an app prompt and prefill the title input with the title the user entered
        return;
    }
    else if (title) {
        create_app(title);
    }
})

async function create_app(title, source_path = null, items = null) {
    // name
    let name = slugify(title, {
        lower: true,
        strict: true,
    });

    // icon
    let icon = await getBase64ImageFromUrl('./img/app.svg');

    // open the 'Creting new app...' modal
    let start_ts = Date.now();
    $('.new-app-modal').get(0).showModal();

    //----------------------------------------------------
    // Create app
    //----------------------------------------------------
    puter.apps.create({
            title: title,
            name: name,
            indexURL: 'https://dev-center.puter.com/coming-soon.html',
            icon: icon,
            description: ' ',
            maximizeOnStart: false,
            background: false,
            dedupeName: true,
            metadata: {
                window_resizable: true,
                credentialless: true,
            },
    
        })
        .then(async (app) => {
            $('.new-app-modal').get(0).close();
            window.location.reload();
            let app_dir;
            // ----------------------------------------------------
            // Create app directory in AppData
            // ----------------------------------------------------
            app_dir = await puter.fs.mkdir(
                `/${authUsername}/AppData/${dev_center_uid}/${app.uid}`,
                { overwrite: true, recursive: true, rename: false }
            );
            // ----------------------------------------------------
            // Create a router for the app with a fresh hostname
            // ----------------------------------------------------
            let subdomain = name + '-' + Math.random().toString(36).substring(2)
            await puter.hosting.create(subdomain, app_dir.path);

            // ----------------------------------------------------
            // Update the app with the new hostname
            // ----------------------------------------------------
            puter.apps.update(app.name, {
                title: title,
                indexURL: source_path ? protocol + `://${subdomain}.` + static_hosting_domain : 'https://dev-center.puter.com/coming-soon.html',
                icon: icon,
                description: ' ',
                maximizeOnStart: false,
                background: false,
            }).then(async (app) => {
                $('.new-app-modal').get(0).close();
                window.location.reload();
                // refresh app list
                puter.apps.list({ icon_size: 64 }).then(async (resp) => {
                    apps = resp;
                    // Close the 'Creting new app...' modal
                    // but make sure it was shown for at least 2 seconds
                    setTimeout(() => {
                        // open edit app section
                        edit_app_section(app.name);
                        // set drop area if source_path was provided or items were dropped
                        if (source_path || items) {
                            $('.drop-area').removeClass('drop-area-hover');
                            $('.drop-area').addClass('drop-area-ready-to-deploy');
                        }
                        $('.new-app-modal').get(0).close();
                        // deploy app if source_path was provided
                        if (source_path) {
                            deploy(app, source_path);
                        } else if (items) {
                            deploy(app, items);
                        }
                    }, (Date.now() - start_ts) > 2000 ? 1 : 2000 - (Date.now() - start_ts));
                })
            }).catch(async (err) => {
                console.log(err);
             })
            // ----------------------------------------------------
            // Create a "shortcut" on the desktop
            // ----------------------------------------------------
            puter.fs.upload(new File([], app.title),
                `/${authUsername}/Desktop`,
                {
                    name: app.title,
                    dedupeName: true,
                    overwrite: false,
                    appUID: app.uid,
                }
            )
        }).catch(async (err) => {
            $('#create-app-error').show();
            $('#create-app-error').html(err.message);
            // scroll to top so that user sees error message
            document.body.scrollTop = document.documentElement.scrollTop = 0;
        })
}


$(document).on('click', '.deploy-btn', function (e) {
    deploy(currently_editing_app, dropped_items);
})

$(document).on('click', '.edit-app, .got-to-edit-app', function (e) {
    const cur_app_name = $(this).attr('data-app-name')
    edit_app_section(cur_app_name);
})

$(document).on('click', '.delete-app', async function (e) {
    let app_uid = $(this).attr('data-app-uid');
    let app_title = $(this).attr('data-app-title');
    let app_name = $(this).attr('data-app-name');

    // get app
    const app_data = await puter.apps.get(app_name, { icon_size: 16 });

    if(app_data.metadata?.locked){
        puter.ui.alert(`<strong>${app_data.title}</strong> is locked and cannot be deleted.`, [
            {
                label: 'Ok',
            },
        ], {
            type: 'warning',
        });
        return;
    }

    // confirm delete
    const alert_resp = await puter.ui.alert(`Are you sure you want to premanently delete <strong>${html_encode(app_title)}</strong>?`,
        [
            {
                label: 'Yes, delete permanently',
                value: 'delete',
                type: 'danger',
            },
            {
                label: 'Cancel'
            },
        ]
    );

    if (alert_resp === 'delete') {
        let init_ts = Date.now();
        $('.deleting-app-modal')?.get(0)?.showModal();
        puter.apps.delete(app_name).then(async (app) => {
                setTimeout(() => {
                    $('.deleting-app-modal')?.get(0)?.close();
                    $(`.app-card[data-uid="${app_uid}"]`).fadeOut(200, function name(params) {
                        $(this).remove();
                        if ($(`.app-card`).length === 0) {
                            $('section:not(.sidebar)').hide();
                            $('#no-apps-notice').show();
                        } else {
                            $('section:not(.sidebar)').hide();
                            $('#app-list').show();
                        }
                        count_apps();
                    });
                },
                    // make sure the modal was shown for at least 2 seconds
                    (Date.now() - init_ts) > 2000 ? 1 : 2000 - (Date.now() - init_ts));

                // get app directory
                puter.fs.stat({
                    path: `/${authUsername}/AppData/${dev_center_uid}/${app_uid}`,
                    returnSubdomains: true,
                }).then(async (stat) => {
                    // delete subdomain associated with the app dir
                    puter.hosting.delete(stat.subdomains[0].subdomain)
                    // delete app directory
                    puter.fs.delete(
                        `/${authUsername}/AppData/${dev_center_uid}/${app_uid}`,
                        { recursive: true }
                    )
                })
            }).catch(async (err) => {
                setTimeout(() => {

                    $('.deleting-app-modal')?.get(0)?.close();
                    puter.ui.alert(err?.message, [
                        {
                            label: 'Ok',
                        },
                    ]);
                },
                    // make sure the modal was shown for at least 2 seconds
                    (Date.now() - init_ts) > 2000 ? 1 : 2000 - (Date.now() - init_ts));
            })
    }
})

// generate app link
function applink(app) {
    return protocol + `://${domain}${ port ? ':' + port : '' }/app/${app.name}`;
}

/**
 * Generates the HTML for the app editing section.
 * 
 * @param {Object} app - The app object containing details of the app to be edited.
 *  * 
 * @returns {string} HTML string for the app editing section.
 * 
 * @description
 * This function creates the HTML for the app editing interface, including:
 * - App icon and title display
 * - Options to open, add to desktop, or delete the app
 * - Tabs for deployment and settings
 * - Form fields for editing various app properties
 * - Display of app statistics
 * 
 * The generated HTML includes interactive elements and placeholders for 
 * dynamic content to be filled or updated by other functions.
 * 
 * @example
 * const appEditHTML = generate_edit_app_section(myAppObject);
 * $('#edit-app').html(appEditHTML);
 */

function generate_edit_app_section(app) {
    if(app.result)
        app = app.result;

    let maximize_on_start = app.maximize_on_start ? 'checked' : '';

    let h = ``;
    h += `
        <div class="edit-app-navbar">
            <div style="flex-grow:1;">
                <img class="app-icon" data-uid="${html_encode(app.uid)}" src="${html_encode(!app.icon ? './img/app.svg' : app.icon)}">
                <h3 class="app-title" data-uid="${html_encode(app.uid)}">${html_encode(app.title)}${app.metadata?.locked ? lock_svg : ''}</h3>
                <div style="margin-top: 4px; margin-bottom: 4px;">
                    <span class="open-app-btn" data-app-uid="${html_encode(app.uid)}" data-app-name="${html_encode(app.name)}">Open</span>
                    <span style="margin: 5px; opacity: 0.3;">&bull;</span>
                    <span class="add-app-to-desktop" data-app-uid="${html_encode(app.uid)}" data-app-title="${html_encode(app.title)}">Add Shortcut to Desktop</span>
                    <span style="margin: 5px; opacity: 0.3;">&bull;</span>
                    <span title="Delete app" class="delete-app-settings" data-app-name="${html_encode(app.name)}" data-app-title="${html_encode(app.title)}" data-app-uid="${html_encode(app.uid)}">Delete</span>
                </div>
                <a class="app-url" target="_blank" data-uid="${html_encode(app.uid)}" href="${html_encode(applink(app))}">${html_encode(applink(app))}</a>
            </div>
            <button class="back-to-main-btn button button-default">Back</button>
        </div>

        <ul class="section-tab-buttons disable-user-select">
            <li class="section-tab-btn active" data-tab="deploy"><span>Deploy</span></li>
            <li class="section-tab-btn" data-tab="info"><span>Settings</span></li>
            <li class="section-tab-btn" data-tab="analytics"><span>Analytics</span></li>
        </ul>

        <div class="section-tab active" data-tab="deploy">
            <div class="success deploy-success-msg">
                New version deployed successfully 🎉<span class="close-success-msg">&times;</span>
                <p style="margin-bottom:0;"><span class="open-app button button-action" data-uid="${html_encode(app.uid)}" data-app-name="${html_encode(app.name)}">Give it a try!</span></p>
            </div>
            <div class="drop-area disable-user-select">${drop_area_placeholder}</div>
            <button class="deploy-btn disable-user-select button button-primary disabled">Deploy Now</button>
        </div>

        <div class="section-tab" data-tab="info">
            <form style="clear:both; padding-bottom: 50px;">
                <div class="error" id="edit-app-error"></div>
                <div class="success" id="edit-app-success">App has been successfully updated.<span class="close-success-msg">&times;</span>
                <p style="margin-bottom:0;"><span class="open-app button button-action" data-uid="${html_encode(app.uid)}" data-app-name="${html_encode(app.name)}">Give it a try!</span></p>
                </div>
                <input type="hidden" id="edit-app-uid" value="${html_encode(app.uid)}">

                <h3 style="font-size: 23px; border-bottom: 1px solid #EEE; margin-top: 40px;">Basic</h3>
                <label for="edit-app-title">Title</label>
                <input type="text" id="edit-app-title" placeholder="My Awesome App!" value="${html_encode(app.title)}">

                <label for="edit-app-name">Name</label>
                <input type="text" id="edit-app-name" placeholder="my-awesome-app" style="font-family: monospace;" value="${html_encode(app.name)}">

                <label for="edit-app-index-url">Index URL</label>
                <input type="text" id="edit-app-index-url" placeholder="https://example-app.com/index.html" value="${html_encode(app.index_url)}">
                
                <label for="edit-app-app-id">App ID</label>
                <div style="overflow:hidden;">
                    <input type="text" style="width: 362px; float:left;" class="app-uid" value="${html_encode(app.uid)}" readonly><span class="copy-app-uid" style="cursor: pointer; height: 35px; display: inline-block; width: 50px; text-align: center; line-height: 35px; margin-left:5px;">${copy_svg}</span>
                </div>

                <label for="edit-app-icon">Icon</label>
                <div id="edit-app-icon" style="background-image:url(${!app.icon ? './img/app.svg' : html_encode(app.icon)});" ${app.icon ? 'data-url="' + html_encode(app.icon) + '"' : ''}  ${app.icon ? 'data-base64="' + html_encode(app.icon) + '"' : ''} >
                    <div id="change-app-icon">Change App Icon</div>
                </div>
                <span id="edit-app-icon-delete" style="${app.icon ? 'display:block;' : ''}">Remove icon</span>

                ${generateSocialImageSection(app)}
                <label for="edit-app-description">Description</label>
                <textarea id="edit-app-description">${html_encode(app.description)}</textarea>
                
                <label for="edit-app-category">Category</label>
                <select id="edit-app-category" class="category-select">
                    <option value="">Select a category</option>
                    ${APP_CATEGORIES.map(category => 
                        `<option value="${html_encode(category.id)}" ${app.metadata?.category === category.id ? 'selected' : ''}>${html_encode(category.label)}</option>`
                    ).join('')}
                </select>

                <label for="edit-app-filetype-associations">File Associations</label>
                <p style="margin-top: 10px; font-size:13px;">A comma-separated list of file type specifiers. For example if you include <code>.txt</code>, your apps could be opened when a user clicks on a TXT file.</p>
                <textarea id="edit-app-filetype-associations" placeholder=".txt, .jpg, application/json">${app.filetype_associations}</textarea>

                <h3 style="font-size: 23px; border-bottom: 1px solid #EEE; margin-top: 50px; margin-bottom: 0px;">Window</h3>
                <div>
                    <input type="checkbox" id="edit-app-background" name="edit-app-background" value="true" style="margin-top:30px;" ${app.background ? 'checked' : ''}>
                    <label for="edit-app-background" style="display: inline;">Run as a background process.</label>
                </div>

                <div>
                    <input type="checkbox" id="edit-app-fullpage-on-landing" name="edit-app-fullpage-on-landing" value="true" style="margin-top:30px;" ${app.metadata?.fullpage_on_landing ? 'checked' : ''} ${app.background ? 'disabled' : ''}>
                    <label for="edit-app-fullpage-on-landing" style="display: inline;">Load in full-page mode when a user lands directly on this app.</label>
                </div>

                <div>
                    <input type="checkbox" id="edit-app-maximize-on-start" name="edit-app-maximize-on-start" value="true" style="margin-top:30px;" ${maximize_on_start ? 'checked' : ''} ${app.background ? 'disabled' : ''}>
                    <label for="edit-app-maximize-on-start" style="display: inline;">Maximize window on start</label>
                </div>
                
                <div>
                    <label for="edit-app-window-width">Initial window width</label>
                    <input type="number" id="edit-app-window-width" placeholder="680" value="${html_encode(app.metadata?.window_size?.width ?? 680)}" style="width:200px;" ${maximize_on_start || app.background ? 'disabled' : ''}>
                    <label for="edit-app-window-height">Initial window height</label>
                    <input type="number" id="edit-app-window-height" placeholder="380" value="${html_encode(app.metadata?.window_size?.height ?? 380)}" style="width:200px;" ${maximize_on_start || app.background ? 'disabled' : ''}>
                </div>

                <div style="margin-top:30px;">
                    <label for="edit-app-window-top">Initial window top</label>
                    <input type="number" id="edit-app-window-top" placeholder="100" value="${app.metadata?.window_position?.top ? html_encode(app.metadata.window_position.top) : ''}" style="width:200px;" ${maximize_on_start || app.background ? 'disabled' : ''}>
                    <label for="edit-app-window-left">Initial window left</label>
                    <input type="number" id="edit-app-window-left" placeholder="100" value="${app.metadata?.window_position?.left ? html_encode(app.metadata.window_position.left) : ''}" style="width:200px;" ${maximize_on_start || app.background ? 'disabled' : ''}>
                </div>

                <div style="margin-top:30px;">
                    <input type="checkbox" id="edit-app-window-resizable" name="edit-app-window-resizable" value="true" ${app.metadata?.window_resizable ? 'checked' : ''} ${app.background ? 'disabled' : ''}>
                    <label for="edit-app-window-resizable" style="display: inline;">Resizable window</label>
                </div>

                <div style="margin-top:30px;">
                    <input type="checkbox" id="edit-app-hide-titlebar" name="edit-app-hide-titlebar" value="true" ${app.metadata?.hide_titlebar ? 'checked' : ''} ${app.background ? 'disabled' : ''}>
                    <label for="edit-app-hide-titlebar" style="display: inline;">Hide window titlebar</label>
                </div>

                <h3 style="font-size: 23px; border-bottom: 1px solid #EEE; margin-top: 50px; margin-bottom: 0px;">Misc</h3>
                <div style="margin-top:30px;">
                    <input type="checkbox" id="edit-app-locked" name="edit-app-locked" value="true" ${app.metadata?.locked ? 'checked' : ''}>
                    <label for="edit-app-locked" style="display: inline;">Locked</label>
                    <p>When locked, the app cannot be deleted. This is useful to prevent accidental deletion of important apps.</p>
                </div>

                <h3 style="font-size: 23px; border-bottom: 1px solid #EEE; margin-top: 50px; margin-bottom: 0px;">Advanced</h3>
                <div style="margin-top:30px;">
                    <input type="checkbox" id="edit-app-credentialless" name="edit-app-credentialless" value="true" ${(app.metadata?.credentialless === true || app.metadata === undefined || app.metadata?.credentialless === undefined) ? 'checked' : ''}>
                    <label for="edit-app-credentialless" style="display: inline;">Credentialless</label>
                    <p><code>credentialless</code> attribute for the <code>iframe</code> tag.</p>
                </div>

                <div style="z-index: 999; box-shadow: 10px 10px 15px #8c8c8c; overflow: hidden; position: fixed; bottom: 0; background: white; padding: 10px; width: 100%; left: 0;">
                    <button type="button" class="edit-app-save-btn button button-primary" style="margin-right: 40px;">Save</button>
                    <button type="button" class="edit-app-reset-btn button button-secondary">Reset</button>
                </div>
            </form>
        </div>
        <div class="section-tab" data-tab="analytics">
            <label for="analytics-period">Period</label>
            <select id="analytics-period" class="category-select">
                <option value="today">Today</option>
                <option value="yesterday">Yesterday</option>
                <optgroup label="──────"></optgroup>
                <option value="7d">Last 7 days</option>
                <option value="30d">Last 30 days</option>
                <optgroup label="──────"></optgroup>
                <option value="this_month">This month</option>
                <option value="last_month">Last month</option>
                <optgroup label="──────"></optgroup>
                <option value="this_year">This year</option>
                <option value="last_year">Last year</option>
                <optgroup label="──────"></optgroup>
                <option value="12m">Last 12 months</option>
                <option value="all">All time</option>
            </select>
            <div style="overflow:hidden;">
                <div class="analytics-card" id="analytics-users">
                    <h3 style="margin-top:0;">Users</h3>
                    <div class="count" style="font-size: 35px;"></div>
                </div>
                <div class="analytics-card" id="analytics-opens">
                    <h3 style="margin-top:0;">Opens</h3>
                    <div class="count" style="font-size: 35px;"></div>
                </div>
            </div>
            <hr style="margin-top: 50px;">
            <p>Timezone: UTC</p>
            <p>More analytics features coming soon...</p>
        </div>
    `
    return h;
}

/* This function keeps track of the original values of the app before it is edited*/ 
function trackOriginalValues(){
    originalValues = {
        title: $('#edit-app-title').val(),
        name: $('#edit-app-name').val(),
        indexURL: $('#edit-app-index-url').val(),
        description: $('#edit-app-description').val(),
        icon: $('#edit-app-icon').attr('data-base64'),
        fileAssociations: $('#edit-app-filetype-associations').val(),
        category: $('#edit-app-category').val(),
        socialImage: $('#edit-app-social-image').attr('data-base64'),
        windowSettings: {
            width: $('#edit-app-window-width').val(),
            height: $('#edit-app-window-height').val(),
            top: $('#edit-app-window-top').val(),
            left: $('#edit-app-window-left').val()
        },
        checkboxes: {
            maximizeOnStart: $('#edit-app-maximize-on-start').is(':checked'),
            background: $('#edit-app-background').is(':checked'),
            resizableWindow: $('#edit-app-window-resizable').is(':checked'),
            hideTitleBar: $('#edit-app-hide-titlebar').is(':checked'),
            locked: $('#edit-app-locked').is(':checked'),
            credentialless: $('#edit-app-credentialless').is(':checked'),
            fullPageOnLanding: $('#edit-app-fullpage-on-landing').is(':checked')
        }
    };
}

/* This function compares for all fields and checks if anything has changed from before editting*/
function hasChanges() {
    // is icon changed
    if($('#edit-app-icon').attr('data-base64') !== originalValues.icon){
        return true;
    }

    // if social image is changed
    if($('#edit-app-social-image').attr('data-base64') !== originalValues.socialImage){
        return true;
    }

    // if any of the fields have changed
    return(
        $('#edit-app-title').val() !== originalValues.title ||
        $('#edit-app-name').val() !== originalValues.name ||
        $('#edit-app-index-url').val() !== originalValues.indexURL ||
        $('#edit-app-description').val() !== originalValues.description ||
        $('#edit-app-icon').attr('data-base64') !== originalValues.icon ||
        $('#edit-app-filetype-associations').val() !== originalValues.fileAssociations ||
        $('#edit-app-category').val() !== originalValues.category ||
        $('#edit-app-social-image').attr('data-base64') !== originalValues.socialImage ||
        $('#edit-app-window-width').val() !== originalValues.windowSettings.width ||
        $('#edit-app-window-height').val() !== originalValues.windowSettings.height ||
        $('#edit-app-window-top').val() !== originalValues.windowSettings.top ||
        $('#edit-app-window-left').val() !== originalValues.windowSettings.left ||
        $('#edit-app-maximize-on-start').is(':checked') !== originalValues.checkboxes.maximizeOnStart ||
        $('#edit-app-background').is(':checked') !== originalValues.checkboxes.background ||
        $('#edit-app-window-resizable').is(':checked') !== originalValues.checkboxes.resizableWindow ||
        $('#edit-app-hide-titlebar').is(':checked') !== originalValues.checkboxes.hideTitleBar ||
        $('#edit-app-locked').is(':checked') !== originalValues.checkboxes.locked ||
        $('#edit-app-credentialless').is(':checked') !== originalValues.checkboxes.credentialless ||
        $('#edit-app-fullpage-on-landing').is(':checked') !== originalValues.checkboxes.fullPageOnLanding
    );
}

/* This function enables or disables the save button if there are any changes made */
function toggleSaveButton() {
    if (hasChanges()) {
        $('.edit-app-save-btn').prop('disabled', false);
    } else {
        $('.edit-app-save-btn').prop('disabled', true);
    }
}

/* This function enables or disables the reset button if there are any changes made */
function toggleResetButton() {
    if (hasChanges()) {
        $('.edit-app-reset-btn').prop('disabled', false);
    } else {
        $('.edit-app-reset-btn').prop('disabled', true);
    }
}

/* This function revers the changes made back to the original values of the edit form */
function resetToOriginalValues() {
    $('#edit-app-title').val(originalValues.title);
    $('#edit-app-name').val(originalValues.name);
    $('#edit-app-index-url').val(originalValues.indexURL);
    $('#edit-app-description').val(originalValues.description);
    $('#edit-app-filetype-associations').val(originalValues.fileAssociations);
    $('#edit-app-category').val(originalValues.category);
    $('#edit-app-window-width').val(originalValues.windowSettings.width);
    $('#edit-app-window-height').val(originalValues.windowSettings.height);
    $('#edit-app-window-top').val(originalValues.windowSettings.top);
    $('#edit-app-window-left').val(originalValues.windowSettings.left);
    $('#edit-app-maximize-on-start').prop('checked', originalValues.checkboxes.maximizeOnStart);
    $('#edit-app-background').prop('checked', originalValues.checkboxes.background);
    $('#edit-app-window-resizable').prop('checked', originalValues.checkboxes.resizableWindow);
    $('#edit-app-hide-titlebar').prop('checked', originalValues.checkboxes.hideTitleBar);
    $('#edit-app-locked').prop('checked', originalValues.checkboxes.locked);
    $('#edit-app-credentialless').prop('checked', originalValues.checkboxes.credentialless);
    $('#edit-app-fullpage-on-landing').prop('checked', originalValues.checkboxes.fullPageOnLanding);

    if (originalValues.icon) {
        $('#edit-app-icon').css('background-image', `url(${originalValues.icon})`);
        $('#edit-app-icon').attr('data-url', originalValues.icon);
        $('#edit-app-icon').attr('data-base64', originalValues.icon);
        $('#edit-app-icon-delete').show();
    } else {
        $('#edit-app-icon').css('background-image', '');
        $('#edit-app-icon').removeAttr('data-url');
        $('#edit-app-icon').removeAttr('data-base64');
        $('#edit-app-icon-delete').hide();
    }

    if (originalValues.socialImage) {
        $('#edit-app-social-image').css('background-image', `url(${originalValues.socialImage})`);
        $('#edit-app-social-image').attr('data-url', originalValues.socialImage);
        $('#edit-app-social-image').attr('data-base64', originalValues.socialImage);
    } else {
        $('#edit-app-social-image').css('background-image', '');
        $('#edit-app-social-image').removeAttr('data-url');
        $('#edit-app-social-image').removeAttr('data-base64');
    }
}

async function edit_app_section(cur_app_name) {
    $('section:not(.sidebar)').hide();
    $('.tab-btn').removeClass('active');
    $('.tab-btn[data-tab="apps"]').addClass('active');

    let cur_app = await puter.apps.get(cur_app_name, {icon_size: 128, stats_period: 'today'});
    
    currently_editing_app = cur_app;

    // generate edit app section
    $('#edit-app').html(generate_edit_app_section(cur_app));
    trackOriginalValues();  // Track initial field values
    toggleSaveButton();  // Ensure Save button is initially disabled
    toggleResetButton();  // Ensure Reset button is initially disabled
    $('#edit-app').show();

<<<<<<< HEAD
=======
    // analytics
    $('#analytics-users .count').html(cur_app.stats.user_count);
    $('#analytics-opens .count').html(cur_app.stats.open_count);
    
    // get analytics
    const filetype_association_input = document.querySelector('textarea[id=edit-app-filetype-associations]');
    let tagify = new Tagify(filetype_association_input, {
        pattern: /\.(?:[a-z0-9]+)|(?:[a-z]+\/(?:[a-z0-9.-]+|\*))/,
        delimiters: ", ",
        enforceWhitelist: false,
        dropdown : {
            // show the dropdown immediately on focus (0 character typed)
            enabled: 0,
        },
        whitelist: [
          // MIME type patterns
          "text/*", "image/*", "audio/*", "video/*", "application/*",
          
          // Documents
          ".doc", ".docx", ".pdf", ".txt", ".odt", ".rtf", ".tex", ".md", ".pages", ".epub", ".mobi", ".azw", ".azw3", ".djvu", ".xps", ".oxps", ".fb2", ".textile", ".markdown", ".asciidoc", ".rst", ".wpd", ".wps", ".abw", ".zabw",
          
          // Spreadsheets
          ".xls", ".xlsx", ".csv", ".ods", ".numbers", ".tsv", ".gnumeric", ".xlt", ".xltx", ".xlsm", ".xltm", ".xlam", ".xlsb",
          
          // Presentations
          ".ppt", ".pptx", ".key", ".odp", ".pps", ".ppsx", ".pptm", ".potx", ".potm", ".ppam",
          
          // Images
          ".jpg", ".jpeg", ".png", ".gif", ".bmp", ".tiff", ".tif", ".svg", ".webp", ".ico", ".psd", ".ai", ".eps", ".raw", ".cr2", ".nef", ".orf", ".sr2", ".heic", ".heif", ".avif", ".jxr", ".hdp", ".wdp", ".jng", ".xcf", ".pgm", ".pbm", ".ppm", ".pnm",
          
          // Video
          ".mp4", ".avi", ".mov", ".wmv", ".mkv", ".flv", ".webm", ".m4v", ".mpeg", ".mpg", ".3gp", ".3g2", ".ogv", ".vob", ".drc", ".gifv", ".mng", ".qt", ".yuv", ".rm", ".rmvb", ".asf", ".amv", ".m2v", ".svi",
          
          // Audio
          ".mp3", ".wav", ".aac", ".flac", ".ogg", ".m4a", ".wma", ".aiff", ".alac", ".ape", ".au", ".mid", ".midi", ".mka", ".pcm", ".ra", ".ram", ".snd", ".wv", ".opus",
          
          // Code/Development
          ".js", ".ts", ".html", ".css", ".json", ".xml", ".php", ".py", ".java", ".cpp", ".c", ".cs", ".h", ".hpp", ".hxx", ".rs", ".go", ".rb", ".pl", ".swift", ".kt", ".kts", ".scala", ".coffee", ".sass", ".scss", ".less", ".jsx", ".tsx", ".vue", ".sh", ".bash", ".zsh", ".fish", ".ps1", ".bat", ".cmd", ".sql", ".r", ".dart", ".f", ".f90", ".for", ".lua", ".m", ".mm", ".clj", ".erl", ".ex", ".exs", ".elm", ".hs", ".lhs", ".lisp", ".ml", ".mli", ".nim", ".pl", ".rkt", ".v", ".vhd",
          
          // Archives
          ".zip", ".rar", ".7z", ".tar", ".gz", ".bz2", ".xz", ".z", ".lz", ".lzma", ".tlz", ".txz", ".tgz", ".tbz2", ".bz", ".br", ".lzo", ".ar", ".cpio", ".shar", ".lrz", ".lz4", ".lz2", ".rz", ".sfark", ".sz", ".zoo",
          
          // Database
          ".db", ".sql", ".sqlite", ".sqlite3", ".dbf", ".mdb", ".accdb", ".db3", ".s3db", ".dbx",
          
          // Fonts
          ".ttf", ".otf", ".woff", ".woff2", ".eot", ".pfa", ".pfb", ".sfd",
          
          // CAD and 3D
          ".dwg", ".dxf", ".stl", ".obj", ".fbx", ".dae", ".3ds", ".blend", ".max", ".ma", ".mb", ".c4d", ".skp", ".usd", ".usda", ".usdc", ".abc",
          
          // Scientific/Technical
          ".mat", ".fig", ".nb", ".cdf", ".fits", ".fts", ".fit", ".gmsh", ".msh", ".fem", ".neu", ".hdf", ".h5", ".nx", ".unv",
          
          // System
          ".exe", ".dll", ".so", ".dylib", ".app", ".dmg", ".iso", ".img", ".bin", ".msi", ".apk", ".ipa", ".deb", ".rpm",
          
          // Directory
          ".directory"
        ],
    })

>>>>>>> 4f88ee37
    // --------------------------------------------------------
    // Dragster
    // --------------------------------------------------------
    let drop_area_content = drop_area_placeholder;

    $('.drop-area').dragster({
        enter: function (dragsterEvent, event) {
            drop_area_content = $('.drop-area').html();
            $('.drop-area').addClass('drop-area-hover');
            $('.drop-area').html(drop_area_placeholder);
        },
        leave: function (dragsterEvent, event) {
            $('.drop-area').html(drop_area_content);
            $('.drop-area').removeClass('drop-area-hover');
        },
        drop: async function (dragsterEvent, event) {
            const e = event.originalEvent;
            e.stopPropagation();
            e.preventDefault();

            // hide previous success message
            $('.deploy-success-msg').fadeOut();

            // remove hover class
            $('.drop-area').removeClass('drop-area-hover');

            //----------------------------------------------------
            // Puter items dropped
            //----------------------------------------------------
            if (e.detail?.items?.length > 0) {
                let items = e.detail.items;

                // ----------------------------------------------------
                // One Puter file dropped
                // ----------------------------------------------------
                if (items.length === 1 && !items[0].isDirectory) {
                    if (items[0].name.toLowerCase() === 'index.html') {
                        dropped_items = items[0].path;
                        $('.drop-area').removeClass('drop-area-hover');
                        $('.drop-area').addClass('drop-area-ready-to-deploy');
                        drop_area_content = `<p style="margin-bottom:0; font-weight: 500;">index.html</p><p>Ready to deploy 🚀</p>`;
                        $('.drop-area').html(drop_area_content);

                        // enable deploy button
                        $('.deploy-btn').removeClass('disabled');

                    } else {
                        puter.ui.alert(`You need to have an index.html file in your deployment.`, [
                            {
                                label: 'Ok',
                            },
                        ]);
                        $('.drop-area').removeClass('drop-area-ready-to-deploy');
                        $('.deploy-btn').addClass('disabled');
                        dropped_items = [];
                    }
                    return;
                }
                // ----------------------------------------------------
                // Multiple Puter files dropped
                // ----------------------------------------------------
                else if (items.length > 1) {
                    let hasIndexHtml = false;
                    for (let item of items) {
                        if (item.name.toLowerCase() === 'index.html') {
                            hasIndexHtml = true;
                            break;
                        }
                    }

                    if (hasIndexHtml) {
                        dropped_items = items;
                        $('.drop-area').removeClass('drop-area-hover');
                        $('.drop-area').addClass('drop-area-ready-to-deploy');
                        drop_area_content = `<p style="margin-bottom:0; font-weight: 500;">${items.length} items</p><p>Ready to deploy 🚀</p>`;
                        $('.drop-area').html(drop_area_content);

                        // enable deploy button
                        $('.deploy-btn').removeClass('disabled');
                    } else {
                        puter.ui.alert(`You need to have an index.html file in your deployment.`, [
                            {
                                label: 'Ok',
                            },
                        ]);
                        $('.drop-area').removeClass('drop-area-ready-to-deploy');
                        $('.drop-area').removeClass('drop-area-hover');
                        $('.deploy-btn').addClass('disabled');
                        dropped_items = [];
                    }
                    return;
                }
                // ----------------------------------------------------
                // One Puter directory dropped
                // ----------------------------------------------------
                else if (items.length === 1 && items[0].isDirectory) {
                    let children = await puter.fs.readdir(items[0].path);
                    // check if index.html exists, if found, deploy entire directory
                    for (let child of children) {
                        if (child.name === 'index.html') {
                            // deploy(currently_editing_app, items[0].path);
                            dropped_items = items[0].path;
                            let rootItems = '';

                            if (children.length === 1)
                                rootItems = children[0].name;
                            else if (children.length === 2)
                                rootItems = children[0].name + ', ' + children[1].name;
                            else if (children.length === 3)
                                rootItems = children[0].name + ', ' + children[1].name + ', and' + children[1].name;
                            else if (children.length > 3)
                                rootItems = children[0].name + ', ' + children[1].name + ', and ' + (children.length - 2) + ' more item' + (children.length - 2 > 1 ? 's' : '');

                            $('.drop-area').removeClass('drop-area-hover');
                            $('.drop-area').addClass('drop-area-ready-to-deploy');
                            drop_area_content = `<p style="margin-bottom:0; font-weight: 500;">${rootItems}</p><p>Ready to deploy 🚀</p>`;
                            $('.drop-area').html(drop_area_content);

                            // enable deploy button
                            $('.deploy-btn').removeClass('disabled');
                            return;
                        }
                    }

                    // no index.html in directory
                    puter.ui.alert(index_missing_error, [
                        {
                            label: 'Ok',
                        },
                    ]);
                    $('.drop-area').removeClass('drop-area-ready-to-deploy');
                    $('.deploy-btn').addClass('disabled');
                    dropped_items = [];
                }

                return false;
            }

            //-----------------------------------------------------------------------------
            // Local items dropped
            //-----------------------------------------------------------------------------
            if (!e.dataTransfer || !e.dataTransfer.items || e.dataTransfer.items.length === 0)
                return;

            // get dropped items
            dropped_items = await puter.ui.getEntriesFromDataTransferItems(e.dataTransfer.items);

            // generate a flat array of full paths from the dropped items
            let paths = [];
            for (let item of dropped_items) {
                paths.push('/' + (item.fullPath ?? item.filepath));
            }

            // generate a directory tree from the paths
            let tree = generateDirTree(paths);

            dropped_items = setRootDirTree(tree, dropped_items);

            // alert if no index.html in root
            if (!hasRootIndexHtml(tree)) {
                puter.ui.alert(index_missing_error, [
                    {
                        label: 'Ok',
                    },
                ]);
                $('.drop-area').removeClass('drop-area-ready-to-deploy');
                $('.deploy-btn').addClass('disabled');
                dropped_items = [];
                return;
            }

            // Get all keys (directories and files) in the root
            const rootKeys = Object.keys(tree);

            // generate a list of items in the root in the form of a string (e.g. /index.html, /css/style.css) with maximum of 3 items
            let rootItems = '';

            if (rootKeys.length === 1)
                rootItems = rootKeys[0];
            else if (rootKeys.length === 2)
                rootItems = rootKeys[0] + ', ' + rootKeys[1];
            else if (rootKeys.length === 3)
                rootItems = rootKeys[0] + ', ' + rootKeys[1] + ', and' + rootKeys[1];
            else if (rootKeys.length > 3)
                rootItems = rootKeys[0] + ', ' + rootKeys[1] + ', and ' + (rootKeys.length - 2) + ' more item' + (rootKeys.length - 2 > 1 ? 's' : '');

            rootItems = html_encode(rootItems);
            $('.drop-area').removeClass('drop-area-hover');
            $('.drop-area').addClass('drop-area-ready-to-deploy');
            drop_area_content = `<p style="margin-bottom:0; font-weight: 500;">${rootItems}</p><p>Ready to deploy 🚀</p>`;
            $('.drop-area').html(drop_area_content);

            // enable deploy button
            $('.deploy-btn').removeClass('disabled');

            return false;
        }
    });

    // Focus on the first input
    $('#edit-app-title').focus();
}

$('.jip-submit-btn').on('click', async function (e) {
    const first_name = $('#jip-first-name').val();
    const last_name = $('#jip-last-name').val();
    const paypal = $('#jip-paypal').val();
    let error;

    if (first_name === '' || last_name === '' || paypal === '')
        error = `All fields are required.`;
    else if (first_name.length > 100)
        error = `<strong>First Name</strong> cannot be longer than ${100}.`;
    else if (last_name.length > 100)
        error = `<strong>Last Name</strong> cannot be longer than ${100}.`;
    else if (paypal.length > 100)
        error = `<strong>Paypal</strong> cannot be longer than ${100}.`;
    // check if email is valid
    else if (!validateEmail(paypal))
        error = `Paypal email must be a valid email address.`;

    // error?
    if (error) {
        $('#jip-error').show();
        $('#jip-error').html(error);
        document.body.scrollTop = document.documentElement.scrollTop = 0;
        return;
    }

    // disable submit button
    $('.jip-submit-btn').prop('disabled', true);

    $.ajax({
        url: puter.APIOrigin + "/jip",
        type: 'POST',
        async: true,
        contentType: "application/json",
        data: JSON.stringify({
            first_name: first_name,
            last_name: last_name,
            paypal: paypal,
        }),
        headers: {
            "Authorization": "Bearer " + puter.authToken
        },
        success: function () {
            $('#jip-success').show();
            $('#jip-form').hide();
            //enable submit button
            $('.jip-submit-btn').prop('disabled', false);
            // update dev profile
            $('#payout-method-email').html(paypal);
            // show payout method tab
            $('.tab-btn[data-tab="payout-method"]').show();
        },
        error: function (err) {
            $('#jip-error').show();
            $('#jip-error').html(err.message);
            // scroll to top so that user sees error message
            document.body.scrollTop = document.documentElement.scrollTop = 0;
            // enable submit button
            $('.jip-submit-btn').prop('disabled', false);
        }
    })
})

$(document).on('click', '.edit-app-save-btn', async function (e) {
    const title = $('#edit-app-title').val();
    const name = $('#edit-app-name').val();
    const index_url = $('#edit-app-index-url').val();
    const description = $('#edit-app-description').val();
    const uid = $('#edit-app-uid').val();
    const height = $('#edit-app-window-height').val();
    const width = $('#edit-app-window-width').val();
    const top = $('#edit-app-window-top').val();
    const left = $('#edit-app-window-left').val();
    const category = $('#edit-app-category').val();

    let filetype_associations = $('#edit-app-filetype-associations').val();

    let icon;

    let error;

    //validation
    if (title === '')
        error = `<strong>Title</strong> is required.`;
    else if (title.length > 60)
        error = `<strong>Title</strong> cannot be longer than ${60}.`;
    else if (name === '')
        error = `<strong>Name</strong> is required.`;
    else if (name.length > 60)
        error = `<strong>Name</strong> cannot be longer than ${60}.`;
    else if (index_url === '')
        error = `<strong>Index URL</strong> is required.`;
    else if (!name.match(/^[a-zA-Z0-9-_-]+$/))
        error = `<strong>Name</strong> can only contain letters, numbers, dash (-) and underscore (_).`;
    else if (!is_valid_url(index_url))
        error = `<strong>Index URL</strong> must be a valid url.`;
    else if (!index_url.toLowerCase().startsWith('https://') && !index_url.toLowerCase().startsWith('http://'))
        error = `<strong>Index URL</strong> must start with 'https://' or 'http://'.`;
    // height must be a number
    else if (isNaN(height))
        error = `<strong>Window Height</strong> must be a number.`;
    // height must be greater than 0
    else if (height <= 0)
        error = `<strong>Window Height</strong> must be greater than 0.`;
    // width must be a number
    else if (isNaN(width))
        error = `<strong>Window Width</strong> must be a number.`;
    // width must be greater than 0
    else if (width <= 0)
        error = `<strong>Window Width</strong> must be greater than 0.`;
    // top must be a number
    else if (top && isNaN(top))
        error = `<strong>Window Top</strong> must be a number.`;
    // left must be a number
    else if (left && isNaN(left))
        error = `<strong>Window Left</strong> must be a number.`;

    // download icon from URL
    else {
        let icon_url = $('#edit-app-icon').attr('data-url');
        let icon_base64 = $('#edit-app-icon').attr('data-base64');

        if(icon_base64){
            icon = icon_base64;
        }else if (icon_url) {
            icon = await getBase64ImageFromUrl(icon_url);
            let app_max_icon_size = 5 * 1024 * 1024;
            if (icon.length > app_max_icon_size)
                error = `Icon cannot be larger than ${byte_format(app_max_icon_size)}`;
            // make sure icon is an image
            else if (!icon.startsWith('data:image/') && !icon.startsWith('data:application/octet-stream'))
                error = `Icon must be an image.`;
        }else{
            icon = null;
        }
    }
    // parse filetype_associations
    if(filetype_associations !== ''){
        filetype_associations = JSON.parse(filetype_associations);
        filetype_associations = filetype_associations.map((type) => {
            const fileType = type.value;
            if (
                !fileType ||
                fileType === "." ||
                fileType === "/"
            ) {
                error = `<strong>File Association Type</strong> must be valid.`;
                return null; // Return null for invalid cases
            }
            const lower = fileType.toLocaleLowerCase();

            if (fileType.includes("/")) {
            return lower;
            } else if (fileType.includes(".")) {
            return "." + lower.split(".")[1];
            } else {
            return "." + lower;
            }
        }).filter(Boolean);
    }
    // error?
    if (error) {
        $('#edit-app-error').show();
        $('#edit-app-error').html(error);
        document.body.scrollTop = document.documentElement.scrollTop = 0;
        return;
    }

    // show working spinner
    puter.ui.showSpinner();

<<<<<<< HEAD
    // parse filetype_associations
    filetype_associations = filetype_associations.split(',').map(element => element.trim());
=======
>>>>>>> 4f88ee37
    // disable submit button
    $('.edit-app-save-btn').prop('disabled', true);

    let socialImageUrl = null;
    if ($('#edit-app-social-image').attr('data-base64')) {
        socialImageUrl = await handleSocialImageUpload(name, $('#edit-app-social-image').attr('data-base64'));
    } else if ($('#edit-app-social-image').attr('data-url')) {
        socialImageUrl = $('#edit-app-social-image').attr('data-url');
    }
    
    puter.apps.update(currently_editing_app.name, {
        title: title,
        name: name,
        indexURL: index_url,
        icon: icon,
        description: description,
        maximizeOnStart: $('#edit-app-maximize-on-start').is(":checked"),
        background: $('#edit-app-background').is(":checked"),
        metadata: {
            fullpage_on_landing: $('#edit-app-fullpage-on-landing').is(":checked"),
            social_image: socialImageUrl,
            category: category || null,
            window_size: {
                width: width ?? 800,
                height: height ?? 600,
            },
            window_position: {
                top: top,
                left: left,
            },
            window_resizable: $('#edit-app-window-resizable').is(":checked"),
            hide_titlebar: $('#edit-app-hide-titlebar').is(":checked"),
            locked: $(`#edit-app-locked`).is(":checked") ?? false,
            credentialless: $(`#edit-app-credentialless`).is(":checked") ?? true,

        },
        filetypeAssociations: filetype_associations,
    }).then(async (app) => {
        currently_editing_app = app;
        trackOriginalValues();  // Update original values after save
        toggleSaveButton();  //Disable Save Button after succesful save
        toggleResetButton();  //DIsable Reset Button after succesful save
        $('#edit-app-error').hide();
        $('#edit-app-success').show();
        document.body.scrollTop = document.documentElement.scrollTop = 0;
        // Update open-app-btn
        $(`.open-app-btn[data-app-uid="${uid}"]`).attr('data-app-name', app.name);
        $(`.open-app[data-uid="${uid}"]`).attr('data-app-name', app.name);
        // Update title
        $(`.app-title[data-uid="${uid}"]`).html(html_encode(app.title));
        // Update app link
        $(`.app-url[data-uid="${uid}"]`).html(applink(app));
        $(`.app-url[data-uid="${uid}"]`).attr('href', applink(app));
        // Update icons
        $(`.app-icon[data-uid="${uid}"]`).attr('src', html_encode(app.icon ? app.icon : './img/app.svg'));
        $(`[data-app-uid="${uid}"]`).attr('data-app-title', html_encode(app.title));
        $(`[data-app-name="${uid}"]`).attr('data-app-name', html_encode(app.name));
    }).catch((err) => {
        $('#edit-app-success').hide();
        $('#edit-app-error').show();
        $('#edit-app-error').html(err.error?.message);
        // scroll to top so that user sees error message
        document.body.scrollTop = document.documentElement.scrollTop = 0;
        // re-enable submit button
        $('.edit-app-save-btn').prop('disabled', false);
    }).finally(() => {
        puter.ui.hideSpinner();
    })
})

$(document).on('input change', '#edit-app input, #edit-app textarea, #edit-app select', () => {
    toggleSaveButton();
    toggleResetButton();
});

$(document).on('click', '.edit-app-reset-btn', function () {
    resetToOriginalValues();
    toggleSaveButton();   // Disable Save button since values are reverted to original
    toggleResetButton();  //Disable Reset button since values are reverted to original
});

$(document).on('click', '.open-app-btn', async function (e) {
    puter.ui.launchApp($(this).attr('data-app-name'))
})

$('#earn-money-c2a-close').click(async function (e) {
    $('#earn-money').get(0).close();
    puter.kv.set('earn-money-c2a-closed', 'true')
})

$('#earn-money::backdrop').click(async function (e) {
    alert();
    $('#earn-money').get(0).close();
    puter.kv.set('earn-money-c2a-closed', 'true')
})

$(document).on('click', '.edit-app-open-app-btn', async function (e) {
    puter.ui.launchApp($(this).attr('data-app-name'))
})

$(document).on('click', '.delete-app-settings', async function (e) {
    let app_uid = $(this).attr('data-app-uid');
    let app_name = $(this).attr('data-app-name');
    let app_title = $(this).attr('data-app-title');

    // check if app is locked
    const app_data = await puter.apps.get(app_name, {icon_size: 16});

    if(app_data.metadata?.locked){
        puter.ui.alert(`<strong>${app_data.title}</strong> is locked and cannot be deleted.`, [
            {
                label: 'Ok',
            },
        ], {
            type: 'warning',
        });
        return;
    }

    // confirm delete
    const alert_resp = await puter.ui.alert(`Are you sure you want to premanently delete <strong>${html_encode(app_title)}</strong>?`,
        [
            {
                label: 'Yes, delete permanently',
                value: 'delete',
                type: 'danger',
            },
            {
                label: 'Cancel'
            },
        ]
    );

    if (alert_resp === 'delete') {
        let init_ts = Date.now();
        $('.deleting-app-modal')?.get(0)?.showModal();
        puter.apps.delete(app_name).then(async (app) => {
                setTimeout(() => {
                    $('.deleting-app-modal')?.get(0)?.close();
                    $('.back-to-main-btn').trigger('click');
                },
                    // make sure the modal was shown for at least 2 seconds
                    (Date.now() - init_ts) > 2000 ? 1 : 2000 - (Date.now() - init_ts));
                // get app directory
                puter.fs.stat({
                    path: `/${authUsername}/AppData/${dev_center_uid}/${app_uid}`,
                    returnSubdomains: true,
                }).then(async (stat) => {
                    // delete subdomain associated with the app dir
                    puter.hosting.delete(stat.subdomains[0].subdomain)
                    // delete app directory
                    puter.fs.delete(
                        `/${authUsername}/AppData/${dev_center_uid}/${app_uid}`,
                        { recursive: true }
                    )
                })
            }).catch(async (err) => {
                setTimeout(() => {
                    $('.deleting-app-modal')?.get(0)?.close();
                    puter.ui.alert(err?.message, [
                        {
                            label: 'Ok',
                        },
                    ]);
                },
                    (Date.now() - init_ts) > 2000 ? 1 : (2000 - (Date.now() - init_ts)));
            })
    }
})

$(document).on('click', '.edit-app', async function (e) {
    $('#edit-app-uid').val($(this).attr('data-app-uid'));
})

$(document).on('click', '.back-to-main-btn', function (e) {
    $('section:not(.sidebar)').hide();
    $('.tab-btn').removeClass('active');
    $('.tab-btn[data-tab="apps"]').addClass('active');

    // get apps
    $('#loading').show();
    setTimeout(function () {
        puter.apps.list({icon_size: 64}).then((apps_res) => {
            // uncheck the select all checkbox
            $('.select-all-apps').prop('checked', false);

            $('#loading').hide();
            apps = apps_res;
            if (apps.length > 0) {
                if (activeTab === 'apps') {
                    $('#no-apps-notice').hide();
                    $('#app-list').show();
                }
                $('.app-card').remove();
                apps.forEach(app => {
                    $('#app-list-table > tbody').append(generate_app_card(app));
                });
                count_apps();
                sort_apps();
            } else
                $('#no-apps-notice').show();
        })
    }, 1000);
})

function count_apps() {
    let count = 0;
    $('.app-card').each(function () {
        count++;
    })
    $('.app-count').html(count);
    return count;
}

// https://stackoverflow.com/a/43467144/1764493
function is_valid_url(string) {
    let url;

    try {
        url = new URL(string);
    } catch (_) {
        return false;
    }

    return url.protocol === "http:" || url.protocol === "https:";
}

$(document).on('click', '#edit-app-icon-delete', async function (e) {
    $('#edit-app-icon').css('background-image', ``);
    $('#edit-app-icon').removeAttr('data-url');
    $('#edit-app-icon').removeAttr('data-base64');
    $('#edit-app-icon-delete').hide();

    toggleSaveButton();
    toggleResetButton();
})

$(document).on('click', '#edit-app-icon', async function (e) {
    const res2 = await puter.ui.showOpenFilePicker({
        accept: "image/*",
    });

    const icon = await puter.fs.read(res2.path);
    // convert blob to base64
    const reader = new FileReader();
    reader.readAsDataURL(icon);

    reader.onloadend = function () {
        let image = reader.result;
        // Get file extension
        let fileExtension = res2.name.split('.').pop();

        // Get MIME type
        let mimeType = getMimeType(fileExtension);

        // Replace MIME type in the data URL
        image = image.replace('data:application/octet-stream;base64', `data:${mimeType};base64`);

        $('#edit-app-icon').css('background-image', `url(${image})`);
        $('#edit-app-icon').attr('data-base64', image);
        $('#edit-app-icon-delete').show();

        toggleSaveButton();
        toggleResetButton();
    }
})

async function getBase64ImageFromUrl(imageUrl) {
    var res = await fetch(imageUrl);
    var blob = await res.blob();

    return new Promise((resolve, reject) => {
        var reader = new FileReader();
        reader.addEventListener("load", function () {
            resolve(reader.result);
        }, false);

        reader.onerror = () => {
            return reject(this);
        };
        reader.readAsDataURL(blob);
    })
}

/**
 * Generates HTML for an individual app card in the app list.
 * 
 * @param {Object} app - The app object containing details of the app.
 *  * 
 * @returns {string} HTML string representing the app card.
 * 
 * @description
 * This function creates an HTML string for an app card, which includes:
 * - Checkbox for app selection
 * - App icon and title
 * - Links to open, edit, add to desktop, or delete the app
 * - Display of app statistics (user count, open count)
 * - Creation date
 * - Incentive program status badge (if applicable)
 * 
 * The generated HTML is designed to be inserted into the app list table.
 * It includes data attributes for various interactive features and 
 * event handling.
 * 
 * @example
 * const appCardHTML = generate_app_card(myAppObject);
 * $('#app-list-table > tbody').append(appCardHTML);
 */
function generate_app_card(app) {
    let h = ``;
    h += `<tr class="app-card" data-uid="${html_encode(app.uid)}" data-title="${html_encode(app.title)}" data-name="${html_encode(app.name)}">`;
    // check box
    h += `<td style="height: 60px; width: 20px;">`;
        h += `<div style="width: 20px; height: 20px; margin-top: 20px; margin-right: 10px; flex-shrink:0;">`;
            h += `<input type="checkbox" class="app-checkbox" data-app-uid="${html_encode(app.uid)}" data-app-name="${html_encode(app.name)}" style="width: 20px; height: 20px;">`;
        h += `</div>`;
    h += `</td>`;
    // App info
    h += `<td style="height: 60px; width: 450px; display: flex; flex-direction: row; overflow:hidden;">`;
    // Icon
    h += `<div class="got-to-edit-app" data-app-name="${html_encode(app.name)}" data-app-title="${html_encode(app.title)}" data-app-locked="${html_encode(app.metadata?.locked)}" data-app-uid="${html_encode(app.uid)}" style="background-position: center; background-repeat: no-repeat; background-size: 92%; background-image:url(${app.icon === null ? './img/app.svg' : app.icon}); width: 60px; height: 60px; float:left; margin-bottom: -14px; color: #414b56; cursor: pointer; background-color: white; border-radius: 3px; flex-shrink:0;"></div>`;
    // Info
    h += `<div style="float:left; padding-left: 10px;">`;
    // Title
    h += `<h3 class="got-to-edit-app app-card-title" data-app-name="${html_encode(app.name)}" data-app-title="${html_encode(app.title)}" data-app-uid="${html_encode(app.uid)}">${html_encode(app.title)}${app.metadata?.locked ? lock_svg : ''}</h3>`;
    // // Category
    // if (app.metadata?.category) {
    //     const category = APP_CATEGORIES.find(c => c.id === app.metadata.category);
    //     if (category) {
    //         h += `<div class="app-categories">`;
    //         h += `<span class="app-category">${category.label}</span>`;
    //         h += `</div>`;
    //     }
    // }

    // link
    h += `<a class="app-card-link" href="${html_encode(applink(app))}" target="_blank">${html_encode(applink(app))}</a>`;

    // toolbar
    h += `<div style="" class="app-row-toolbar disable-user-select">`;

    // Open
    h += `<span title="Open app" class="open-app-btn" data-app-uid="${html_encode(app.uid)}" data-app-name="${html_encode(app.name)}" style="">Open</span>`;
    h += `<span style="margin-right: 10px; margin-left: 10px; color: #CCC; cursor:default;">&bull;</span>`;

    // Settings
    h += `<span title="Edit app" class="edit-app" data-app-name="${html_encode(app.name)}" data-app-title="${html_encode(app.title)}" data-app-uid="${html_encode(app.uid)}">Settings</span>`;
    h += `<span style="margin-right: 10px; margin-left: 10px; color: #CCC; cursor:default;">&bull;</span>`;

    // add to desktop
    h += `<span class="add-app-to-desktop" data-app-uid="${html_encode(app.uid)}" data-app-title="${html_encode(app.title)}">Add Shortcut to Desktop</span>`
    h += `<span style="margin-right: 10px; margin-left: 10px; color: #CCC; cursor:default;">&bull;</span>`;

    // Delete
    h += `<span title="Delete app" class="delete-app" data-app-name="${html_encode(app.name)}" data-app-title="${html_encode(app.title)}" data-app-uid="${html_encode(app.uid)}">Delete</span>`;
    h += `</div>`;
    h += `</td>`;

    // users count
    h += `<td style="margin-top:10px; font-size:15px; vertical-align:middle;">`;
    h += `<span title="Users" style="margin-right:20px; width: 100px; display: inline-block;"><img style="width: 20px; margin-right: 5px; margin-bottom: -4px;" src="./img/users.svg">${number_format((app.stats.referral_count ?? 0) + app.stats.user_count)}</span>`;
    h += `</td>`;

    // opens
    h += `<td style="margin-top:10px; font-size:15px; vertical-align:middle;">`;
    h += `<span title="Opens" style="width: 100px; display: inline-block;"><img style="width: 20px; margin-right: 5px; margin-bottom: -4px;" src="./img/views.svg">${number_format(app.stats.open_count)}</span>`;
    h += `</td>`;

    // Created
    h += `<td style="margin-top:10px; font-size:15px; vertical-align:middle;">`;
    h += `<span title="Created" style="width: 130px; display: inline-block;">${moment(app.created_at).format('MMM Do, YYYY')}</span>`;
    h += `</td>`;

    h += `<td style="vertical-align:middle; min-width:200px;">`;
        h += `<div style="overflow: hidden; height: 100%; display: flex; justify-content: center; align-items: center;">`;
            // "Approved for listing"
            h += `<span class="approval-badge approval-badge-lsiting ${app.approved_for_listing ? 'active' : ''}" title="${app.approved_for_listing ? 'Approved for listing in the App Center' : 'Not approved for listing in the App Center'}"></span>`;

            // "Approved for opening items"
            h += `<span class="approval-badge approval-badge-opening ${app.approved_for_opening_items ? 'active' : ''}" title="${app.approved_for_opening_items ? 'Approved for opening items' : 'Not approved for opening items'}"></span>`;

            // "Approved for incentive program"
            h += `<span class="approval-badge approval-badge-incentive ${app.approved_for_incentive_program ? 'active' : ''}" title="${app.approved_for_incentive_program ? 'Approved for the incentive program' : 'Not approved for the incentive program'}"></span>`;
        h += `</div>`;
    h += `</td>`;
    h += `</tr>`;
    return h;
}

/**
 * Formats a binary-byte integer into the human-readable form with units.
 * 
 * @param {integer} bytes 
 * @returns 
 */
window.byte_format = (bytes) => {
    const sizes = ['Bytes', 'KB', 'MB', 'GB', 'TB'];
    if (bytes === 0) return '0 Byte';
    const i = parseInt(Math.floor(Math.log(bytes) / Math.log(1024)));
    return Math.round(bytes / Math.pow(1024, i), 2) + ' ' + sizes[i];
};

/**
 * check if a string is a valid email address
 */
function validateEmail(email) {
    var re = /\S+@\S+\.\S+/;
    return re.test(email);
}

/**
 * Formats a number with grouped thousands.
 *
 * @param {number|string} number - The number to be formatted. If a string is provided, it must only contain numerical characters, plus and minus signs, and the letter 'E' or 'e' (for scientific notation).
 * @param {number} decimals - The number of decimal points. If a non-finite number is provided, it defaults to 0.
 * @param {string} [dec_point='.'] - The character used for the decimal point. Defaults to '.' if not provided.
 * @param {string} [thousands_sep=','] - The character used for the thousands separator. Defaults to ',' if not provided.
 * @returns {string} The formatted number with grouped thousands, using the specified decimal point and thousands separator characters.
 * @throws {TypeError} If the `number` parameter cannot be converted to a finite number, or if the `decimals` parameter is non-finite and cannot be converted to an absolute number.
 */
function number_format(number, decimals, dec_point, thousands_sep) {
    // Strip all characters but numerical ones.
    number = (number + '').replace(/[^0-9+\-Ee.]/g, '');
    var n = !isFinite(+number) ? 0 : +number,
        prec = !isFinite(+decimals) ? 0 : Math.abs(decimals),
        sep = (typeof thousands_sep === 'undefined') ? ',' : thousands_sep,
        dec = (typeof dec_point === 'undefined') ? '.' : dec_point,
        s = '',
        toFixedFix = function (n, prec) {
            var k = Math.pow(10, prec);
            return '' + Math.round(n * k) / k;
        };
    // Fix for IE parseFloat(0.55).toFixed(0) = 0;
    s = (prec ? toFixedFix(n, prec) : '' + Math.round(n)).split('.');
    if (s[0].length > 3) {
        s[0] = s[0].replace(/\B(?=(?:\d{3})+(?!\d))/g, sep);
    }
    if ((s[1] || '').length < prec) {
        s[1] = s[1] || '';
        s[1] += new Array(prec - s[1].length + 1).join('0');
    }
    return s.join(dec);
}

$(document).on('click', '.close-message', function () {
    $($(this).attr('data-target')).fadeOut();
});

$('th.sort').on('click', function (e) {
    // determine what column to sort by
    const sortByColumn = $(this).attr('data-column');

    // toggle sort direction
    if (sortByColumn === sortBy) {
        if (sortDirection === 'asc')
            sortDirection = 'desc';
        else
            sortDirection = 'asc';
    }
    else {
        sortBy = sortByColumn;
        sortDirection = 'desc';
    }

    // update arrow
    $('.sort-arrow').css('display', 'none');
    $('#app-list-table').find('th').removeClass('sorted');
    $(this).find('.sort-arrow-' + sortDirection).css('display', 'inline');
    $(this).addClass('sorted');

    sort_apps();
});

function sort_apps() {
    let sorted_apps;

    // sort
    if (sortDirection === 'asc'){
        sorted_apps = apps.sort((a, b) => {
            if(sortBy === 'name'){
                return a[sortBy].localeCompare(b[sortBy]);
            }else if(sortBy === 'created_at'){
                return new Date(a[sortBy]) - new Date(b[sortBy]);
            } else if(sortBy === 'user_count' || sortBy === 'open_count'){
                return a.stats[sortBy] - b.stats[sortBy];
            }else{
                a[sortBy] > b[sortBy] ? 1 : -1
            }
        });
    }else{
        sorted_apps = apps.sort((a, b) => {
            if(sortBy === 'name'){
                return b[sortBy].localeCompare(a[sortBy]);
            }else if(sortBy === 'created_at'){
                return new Date(b[sortBy]) - new Date(a[sortBy]);
            } else if(sortBy === 'user_count' || sortBy === 'open_count'){
                return b.stats[sortBy] - a.stats[sortBy];
            }else{
                b[sortBy] > a[sortBy] ? 1 : -1
            }
        });
    }
    // refresh app list
    $('.app-card').remove();
    sorted_apps.forEach(app => {
        $('#app-list-table > tbody').append(generate_app_card(app));
    });

    count_apps();

    // show apps that match search_query and hide apps that don't
    if (search_query) {
        // show apps that match search_query and hide apps that don't
        apps.forEach((app) => {
            if (app.title.toLowerCase().includes(search_query.toLowerCase())) {
                $(`.app-card[data-name="${html_encode(app.name)}"]`).show();
            } else {
                $(`.app-card[data-name="${html_encode(app.name)}"]`).hide();
            }
        })
    }
}

window.deploy = async function (app, items) {
    let appdata_dir, current_app_dir;

    // disable deploy button
    $('.deploy-btn').addClass('disabled');

    // change drop area text
    $('.drop-area').html(deploying_spinner + ' <div>Deploying <span class="deploy-percent">(0%)</span></div><p class="reset-deploy button button-secondary"><span>Cancel</span></p>');

    if (typeof items === 'string' && (items.startsWith('/') || items.startsWith('~'))) {
        $('.drop-area').removeClass('drop-area-hover');
        $('.drop-area').addClass('drop-area-ready-to-deploy');
    }

    // --------------------------------------------------------------------
    // Get current directory, we need to delete the existing hostname
    // later on
    // --------------------------------------------------------------------
    try {
        current_app_dir = await puter.fs.stat({
            path: `/${authUsername}/AppData/${dev_center_uid}/${app.uid ?? app.uuid}`,
            returnSubdomains: true
        });
    } catch (err) {
        console.log(err);
    }

    // --------------------------------------------------------------------
    // Delete existing hostnames attached to this app directory if they exist
    // --------------------------------------------------------------------
    if (current_app_dir?.subdomains.length > 0) {
        for (let subdomain of current_app_dir?.subdomains) {
            puter.hosting.delete(subdomain.subdomain)
        }
    }

    // --------------------------------------------------------------------
    // Delete existing app directory
    // --------------------------------------------------------------------
    try {
        await puter.fs.delete(current_app_dir.path)
    } catch (err) {
        console.log(err);
    }

    // --------------------------------------------------------------------
    // Make an app directory under AppData
    // if the directory already exists, it should be overwritten
    // --------------------------------------------------------------------
    try {
        appdata_dir = await puter.fs.mkdir(
            // path
            `/${authUsername}/AppData/${dev_center_uid}/${app.uid ?? app.uuid}`,
            // options
            { overwrite: true, recursive: true, rename: false }
        )
    } catch (err) {
        console.log(err);
    }

    // --------------------------------------------------------------------
    // (A) One Puter Item: If 'items' is a string and starts with /, it's a path to a Puter item
    // --------------------------------------------------------------------
    if (typeof items === 'string' && (items.startsWith('/') || items.startsWith('~'))) {
        // perform stat on 'items'
        const stat = await puter.fs.stat(items);

        // --------------------------------------------------------------------
        // Puter Directory
        // --------------------------------------------------------------------
        // Perform readdir on 'items'
        // todo there is apparently a bug in Puter where sometimes path is literally missing from the items
        // returned by readdir. This is the 'path' that readdit didn't return a path for: "~/Desktop/particle-clicker-master"
        if (stat.is_dir) {
            const files = await puter.fs.readdir(items);
            // copy the 'files' to the app directory
            if (files.length > 0) {
                for (let file of files) {
                    // perform copy
                    await puter.fs.copy(
                        file.path,
                        appdata_dir.path,
                        { overwrite: true }
                    );
                    // update progress
                    $('.deploy-percent').text(`(${Math.round((files.indexOf(file) / files.length) * 100)}%)`);
                }
            }
        }
        // --------------------------------------------------------------------
        // Puter File
        // --------------------------------------------------------------------
        else {
            // copy the 'files' to the app directory
            await puter.fs.copy(
                items,
                appdata_dir.path,
                { overwrite: true }
            );
        }

        // generate new hostname with a random suffix
        let hostname = `${currently_editing_app.name}-${(Math.random() + 1).toString(36).substring(7)}`;

        // --------------------------------------------------------------------
        // Create a router for the app with the fresh hostname
        // we change hostname every time to prevent caching issues
        // --------------------------------------------------------------------
        puter.hosting.create(hostname, appdata_dir.path).then(async (res) => {
            // TODO this endpoint needs to be able to update only the specified fields
            puter.apps.update(currently_editing_app.name, {
                indexURL: protocol + `://${hostname}.` + static_hosting_domain,
                title: currently_editing_app.title,
                name: currently_editing_app.name,
                icon: currently_editing_app.icon,
                description: currently_editing_app.description,
                maximizeOnStart: currently_editing_app.maximize_on_start,
                background: currently_editing_app.background,
                filetypeAssociations: currently_editing_app.filetype_associations,
            })
            // set the 'Index URL' field for the 'Settings' tab
            $('#edit-app-index-url').val(protocol + `://${hostname}.` + static_hosting_domain);
            // show success message
            $('.deploy-success-msg').show();
            // reset drop area
            reset_drop_area();
        })
    }
    // --------------------------------------------------------------------
    // (B) Multiple Puter Items: If `items` is an Array `items[0]` has `uid` 
    // then it's a Puter Item Array.
    // --------------------------------------------------------------------
    else if (Array.isArray(items) && items[0].uid) {
        // If there's no index.html in the root, return
        if (!hasRootIndexHtml)
            return;

        // copy the 'files' to the app directory
        for (let item of items) {
            // perform copy
            await puter.fs.copy(
                item.fullPath ? item.fullPath : item.path ? item.path : item.filepath,
                appdata_dir.path,
                { overwrite: true }
            );
            // update progress
            $('.deploy-percent').text(`(${Math.round((items.indexOf(item) / items.length) * 100)}%)`);
        }

        // generate new hostname with a random suffix
        let hostname = `${currently_editing_app.name}-${(Math.random() + 1).toString(36).substring(7)}`;

        // --------------------------------------------------------------------
        // Create a router for the app with the fresh hostname
        // we change hostname every time to prevent caching issues
        // --------------------------------------------------------------------
        puter.hosting.create(hostname, appdata_dir.path).then(async (res) => {
            // TODO this endpoint needs to be able to update only the specified fields
            puter.apps.update(currently_editing_app.name, {
                indexURL: protocol + `://${hostname}.` + static_hosting_domain,
                title: currently_editing_app.title,
                name: currently_editing_app.name,
                icon: currently_editing_app.icon,
                description: currently_editing_app.description,
                maximizeOnStart: currently_editing_app.maximize_on_start,
                background: currently_editing_app.background,
                filetypeAssociations: currently_editing_app.filetype_associations,
            })
            // set the 'Index URL' field for the 'Settings' tab
            $('#edit-app-index-url').val(protocol + `://${hostname}.` + static_hosting_domain);
            // show success message
            $('.deploy-success-msg').show();
            // reset drop area
            reset_drop_area();
        })
    }

    // --------------------------------------------------------------------
    // (C) Local Items: Upload new deploy
    // --------------------------------------------------------------------
    else {
        puter.fs.upload(
            items,
            `/${authUsername}/AppData/${dev_center_uid}/${currently_editing_app.uid}`,
            {
                dedupeName: false,
                overwrite: false,
                parsedDataTransferItems: true,
                createMissingAncestors: true,
                progress: function (operation_id, op_progress) {
                    $('.deploy-percent').text(`(${op_progress}%)`);
                },
            }).then(async (uploaded) => {
                // new hostname
                let hostname = `${currently_editing_app.name}-${(Math.random() + 1).toString(36).substring(7)}`;

                // ----------------------------------------
                // Create a router for the app with a fresh hostname
                // we change hostname every time to prevent caching issues
                // ----------------------------------------
                puter.hosting.create(hostname, appdata_dir.path).then(async (res) => {
                    // TODO this endpoint needs to be able to update only the specified fields
                    puter.apps.update(currently_editing_app.name, {
                        indexURL: protocol + `://${hostname}.` + static_hosting_domain,
                        title: currently_editing_app.title,
                        name: currently_editing_app.name,
                        icon: currently_editing_app.icon,
                        description: currently_editing_app.description,
                        maximizeOnStart: currently_editing_app.maximize_on_start,
                        background: currently_editing_app.background,
                        filetypeAssociations: currently_editing_app.filetype_associations,
                    })
                    // set the 'Index URL' field for the 'Settings' tab
                    $('#edit-app-index-url').val(protocol + `://${hostname}.` + static_hosting_domain);
                    // show success message
                    $('.deploy-success-msg').show();
                    // reset drop area
                    reset_drop_area()
                })
            })
    }
}

$(document).on('click', '.section-tab-btn', function (e) {
    // hide all tabs
    $('.section-tab').hide();
    // show section
    $('.section-tab[data-tab="' + $(this).attr('data-tab') + '"]').show();
    // remove active class from all tab buttons
    $('.section-tab-btn').removeClass('active');
    // add active class to clicked tab button
    $(this).addClass('active');
})

function generateDirTree(paths) {
    const root = {};

    for (let path of paths) {
        let parts = path.split('/');
        let currentNode = root;
        for (let part of parts) {
            if (!part) continue; // skip empty parts, especially leading one
            if (!currentNode[part]) {
                currentNode[part] = {};
            }
            currentNode = currentNode[part];
        }
    }

    return root;
}

function setRootDirTree(tree, items) {
    // Get all keys (directories and files) in the root
    const rootKeys = Object.keys(tree);

    // If there's only one object in the root, check if it's non-empty and return it
    if (rootKeys.length === 1 && typeof tree[rootKeys[0]] === 'object' && Object.keys(tree[rootKeys[0]]).length > 0) {
        let newItems = [];
        for (let item of items) {
            if (item.fullPath)
                item.finalPath = item.fullPath.replace(rootKeys[0], '');
            else if (item.path)
                item.path = item.path.replace(rootKeys[0], '');
            else
                item.filepath = item.filepath.replace(rootKeys[0], '');

            newItems.push(item);
        }
        return newItems;
    } else {
        return items;
    }
}

function hasRootIndexHtml(tree) {
    // Check if index.html exists in the root
    if (tree['index.html']) {
        return true;
    }

    // Get all keys (directories and files) in the root
    const rootKeys = Object.keys(tree);

    // If there's only one directory in the root, check if index.html exists in that directory
    if (rootKeys.length === 1 && typeof tree[rootKeys[0]] === 'object' && tree[rootKeys[0]]['index.html']) {
        return true;
    }

    return false;
}

$(document).on('click', '.close-success-msg', function (e) {
    $(this).closest('div').fadeOut();
})

$(document).on('click', '.open-app', function (e) {
    puter.ui.launchApp($(this).attr('data-app-name'));
})

$(document).on('click', '.insta-deploy-to-new-app', async function (e) {
    $('.insta-deploy-modal').get(0).close();
    let title = await puter.ui.prompt('Please enter a title for your app:', 'My Awesome App');

    if (title.length > 60) {
        puter.ui.alert(`Title cannot be longer than 60.`, [
            {
                label: 'Ok',
            },
        ]);
        // todo go back to create an app prompt and prefill the title input with the title the user entered
        $('.insta-deploy-modal').get(0).showModal();
    }
    else if (title) {
        if (source_path) {
            create_app(title, source_path);
            source_path = null;
        } else {
            create_app(title, null, dropped_items);
            dropped_items = null;
        }
    } else
        $('.insta-deploy-modal').get(0).showModal();

    return;

})

$(document).on('click', '.insta-deploy-to-existing-app', function (e) {
    $('.insta-deploy-modal').get(0).close();
    $('.insta-deploy-existing-app-select').get(0).showModal();
    $('.insta-deploy-existing-app-list').html(`<div style="margin: 100px auto 10px auto; width: 40px; height:40px;">${loading_spinner}</div>`);
    puter.apps.list({ icon_size: 64 }).then((apps) => {
        setTimeout(() => {
            $('.insta-deploy-existing-app-list').html('');
            if (apps.length === 0)
                $('.insta-deploy-existing-app-list').html(`
                    <div class="no-existing-apps">
                    <img src="./img/apps-black.svg" style="width: 40px; height: 40px; opacity: 0.2; display: block; margin: 100px auto 10px auto;">
                        You have no existing apps.
                    </div>
                `);
            else {
                for (let app of apps) {
                    $('.insta-deploy-existing-app-list').append(
                        `<div class="insta-deploy-app-selector" data-uid="${app.uid}" data-name="${html_encode(app.name)}">
                            <img class="insta-deploy-app-icon" data-uid="${app.uid}" data-name="${html_encode(app.name)}" src="${app.icon ? html_encode(app.icon) : './img/app.svg'}">
                            <span style="display: inline-block; font-weight: 500; overflow: hidden; text-overflow: ellipsis; width: 180px; text-wrap: nowrap;" data-uid="${app.uid}" data-uid="${html_encode(app.name)}">${html_encode(app.title)}</span>
                            <div style="margin-top: 10px; font-size:14px; opacity:0.7; display:inline-block;">
                                <span title="Users" style="width:90px; display: inline-block;"><img style="width: 15px; margin-right: 5px; margin-bottom: -2px;" src="./img/users.svg">${number_format((app.stats.referral_count ?? 0) + app.stats.user_count)}</span>
                                <span title="Opens" style="display: inline-block;"><img style="width: 15px; margin-right: 5px; margin-bottom: -2px;" src="./img/views.svg">${number_format(app.stats.open_count)}</span>
                            </div>
                        </div>`
                    );
                }
            }
        }, 500);
    })

    // todo reset .insta-deploy-existing-app-list on close
})

$(document).on('click', '.insta-deploy-app-selector', function (e) {
    $('.insta-deploy-app-selector').removeClass('active');
    $(this).addClass('active');

    // enable deploy button
    $('.insta-deploy-existing-app-deploy-btn').removeClass('disabled');
})

$(document).on('click', '.insta-deploy-existing-app-deploy-btn', function (e) {
    $('.insta-deploy-existing-app-deploy-btn').addClass('disabled');
    $('.insta-deploy-existing-app-select')?.get(0)?.close();
    // load the 'App Settings' section
    edit_app_section($('.insta-deploy-app-selector.active').attr('data-name'));

    $('.drop-area').removeClass('drop-area-hover');
    $('.drop-area').addClass('drop-area-ready-to-deploy');
    let drop_area_content = `<p style="margin-bottom:0; font-weight: 500;">Ready to deploy 🚀</p><p class="reset-deploy button button-secondary"><span>Cancel</span></p>`;
    $('.drop-area').html(drop_area_content);

    // deploy
    deploy({ uid: $(e.target).attr('data-uid') }, source_path ?? dropped_items);
    $('.insta-deploy-existing-app-list').html('');
})

$(document).on('click', '.insta-deploy-cancel', function (e) {
    $(this).closest('dialog')?.get(0)?.close();
})
$(document).on('click', '.insta-deploy-existing-app-back', function (e) {
    $('.insta-deploy-existing-app-select')?.get(0)?.close();
    $('.insta-deploy-modal')?.get(0)?.showModal();
    // disable deploy button
    $('.insta-deploy-existing-app-deploy-btn').addClass('disabled');

    // todo disable the 'an existing app' option if there are no existing apps
})


$(document).on('click', '.add-app-to-desktop', function (e) {
    let app_title = $(this).attr('data-app-title');
    let app_uid = $(this).attr('data-app-uid');

    puter.fs.upload(
        new File([], app_title),
        `/${authUsername}/Desktop`,
        {
            name: app_title,
            dedupeName: true,
            overwrite: false,
            appUID: app_uid,
        }).then(async (uploaded) => {
            puter.ui.alert(`<strong>${app_title}</strong> shortcut has been added to your desktop.`, [
                {
                    label: 'Ok',
                    type: 'primary',
                },
            ], {
                type: 'success',
            });
        })

})

function reset_drop_area() {
    dropped_items = null;
    $('.drop-area').html(drop_area_placeholder);
    $('.drop-area').removeClass('drop-area-ready-to-deploy');
    $('.deploy-btn').addClass('disabled');
}

$('body').on('dragover', function (event) {
    // skip if the user is dragging something over the drop area
    if ($(event.target).hasClass('drop-area'))
        return;

    event.preventDefault();  // Prevent the default behavior
    event.stopPropagation(); // Stop the event from propagating
});

// Developers can drop items anywhere on the page to deploy them
$('body').on('drop', async function (event) {
    // skip if the user is dragging something over the drop area
    if ($(event.target).hasClass('drop-area'))
        return;

    // prevent default behavior
    event.preventDefault();
    event.stopPropagation();

    // retrieve puter items from the event
    if (event.detail?.items?.length > 0) {
        dropped_items = event.detail.items;
        source_path = dropped_items[0].path;
        // by deploying an existing Puter folder. So we create the app and deploy it.
        if (source_path) {
            // todo if there are no apps, go straight to creating a new app
            $('.insta-deploy-modal').get(0).showModal();
            // set item name
            $('.insta-deploy-item-name').html(html_encode(dropped_items[0].name));
        }
    }
    //-----------------------------------------------------------------------------
    // Local items dropped
    //-----------------------------------------------------------------------------
    const e = event.originalEvent;
    if (!e.dataTransfer || !e.dataTransfer.items || e.dataTransfer.items.length === 0)
        return;

    // Get dropped items
    dropped_items = await puter.ui.getEntriesFromDataTransferItems(e.dataTransfer.items);

    // Generate a flat array of full paths from the dropped items
    let paths = [];
    for (let item of dropped_items) {
        paths.push('/' + (item.fullPath ?? item.filepath));
    }

    // Generate a directory tree from the paths
    let tree = generateDirTree(paths);

    dropped_items = setRootDirTree(tree, dropped_items);

    // Alert if no index.html in root
    if (!hasRootIndexHtml(tree)) {
        puter.ui.alert(index_missing_error, [
            {
                label: 'Ok',
            },
        ]);
        $('.drop-area').removeClass('drop-area-ready-to-deploy');
        $('.deploy-btn').addClass('disabled');
        dropped_items = [];
        return;
    }

    // Get all keys (directories and files) in the root
    const rootKeys = Object.keys(tree);

    // Generate a list of items in the root in the form of a string (e.g. /index.html, /css/style.css) with maximum of 3 items
    let rootItems = '';

    if (rootKeys.length === 1)
        rootItems = rootKeys[0];
    else if (rootKeys.length === 2)
        rootItems = rootKeys[0] + ', ' + rootKeys[1];
    else if (rootKeys.length === 3)
        rootItems = rootKeys[0] + ', ' + rootKeys[1] + ', and' + rootKeys[1];
    else if (rootKeys.length > 3)
        rootItems = rootKeys[0] + ', ' + rootKeys[1] + ', and ' + (rootKeys.length - 2) + ' more item' + (rootKeys.length - 2 > 1 ? 's' : '');

    // Show insta-deploy modal
    $('.insta-deploy-modal').get(0)?.showModal();

    // Set item name
    $('.insta-deploy-item-name').html(html_encode(rootItems));
});

$('.insta-deploy-existing-app-select').on('close', function (e) {
    $('.insta-deploy-existing-app-list').html('');
})

$('.refresh-app-list').on('click', function (e) {
    $('.loading-modal').get(0)?.showModal();

    puter.apps.list({ icon_size: 64 }).then((resp) => {
        setTimeout(() => {
            apps = resp;

            $('.app-card').remove();
            apps.forEach(app => {
                $('#app-list-table > tbody').append(generate_app_card(app));
            });

            count_apps();

            // preserve search query
            if (search_query) {
                // show apps that match search_query and hide apps that don't
                apps.forEach((app) => {
                    if (app.title.toLowerCase().includes(search_query.toLowerCase())) {
                        $(`.app-card[data-name="${app.name}"]`).show();
                    } else {
                        $(`.app-card[data-name="${app.name}"]`).hide();
                    }
                })
            }

            // preserve sort
            sort_apps();

            $('.loading-modal').get(0).close();
        }, 1000);
    })
})

$(document).on('click', '.search', function (e) {
    e.stopPropagation();
    e.preventDefault();
    // don't let click bubble up to window
    e.stopImmediatePropagation();
})

$(document).on('input change keyup keypress keydown paste cut', '.search', function (e) {
    // search apps for query
    search_query = $(this).val().toLowerCase();
    if (search_query === '') {
        // hide 'clear search' button
        $('.search-clear').hide();
        // show all apps again
        $(`.app-card`).show();
    } else {
        // show 'clear search' button
        $('.search-clear').show();
        // show apps that match search_query and hide apps that don't
        apps.forEach((app) => {
            if (
                app.title.toLowerCase().includes(search_query.toLowerCase())
                || app.name.toLowerCase().includes(search_query.toLowerCase())
                || app.description.toLowerCase().includes(search_query.toLowerCase())
                || app.uid.toLowerCase().includes(search_query.toLowerCase())
            )
            {
                $(`.app-card[data-name="${app.name}"]`).show();
            } else {
                $(`.app-card[data-name="${app.name}"]`).hide();
            }
        })
    }
})

$(document).on('click', '.search-clear', function (e) {
    $('.search').val('');
    $('.search').trigger('change');
    $('.search').focus();
    search_query = '';
})

$(document).on('change', '.app-checkbox', function (e) {
    // determine if select-all checkbox should be checked, indeterminate, or unchecked
    if ($('.app-checkbox:checked').length === $('.app-checkbox').length) {
        $('.select-all-apps').prop('indeterminate', false);
        $('.select-all-apps').prop('checked', true);
    } else if ($('.app-checkbox:checked').length > 0) {
        $('.select-all-apps').prop('indeterminate', true);
        $('.select-all-apps').prop('checked', false);
    }
    else {
        $('.select-all-apps').prop('indeterminate', false);
        $('.select-all-apps').prop('checked', false);
    }

    // activate row
    if ($(this).is(':checked'))
        $(this).closest('tr').addClass('active');
    else
        $(this).closest('tr').removeClass('active');

    // enable delete button if at least one checkbox is checked
    if ($('.app-checkbox:checked').length > 0)
        $('.delete-apps-btn').removeClass('disabled');
    else
        $('.delete-apps-btn').addClass('disabled');

})

$(document).on('click', '.delete-apps-btn', async function (e) {
    // show confirmation alert
    let resp = await puter.ui.alert(`Are you sure you want to delete the selected apps?`, [
        {
            label: 'Delete',
            type: 'danger',
            value: 'delete',
        },
        {
            label: 'Cancel',
        },
    ], {
        type: 'warning',
    });

    if (resp === 'delete') {
        // disable delete button
        // $('.delete-apps-btn').addClass('disabled');

        // show 'deleting' modal
        $('.deleting-app-modal')?.get(0)?.showModal();

        let start_ts = Date.now();
        const apps = $('.app-checkbox:checked').toArray();

        // delete all checked apps
        for (let app of apps) {
            // get app uid
            const app_uid = $(app).attr('data-app-uid');
            const app_name = $(app).attr('data-app-name');

            // get app
            const app_data = await puter.apps.get(app_name, {icon_size: 64 });

            if(app_data.metadata?.locked){
                if(apps.length === 1){
                    puter.ui.alert(`<strong>${app_data.title}</strong> is locked and cannot be deleted.`, [
                        {
                            label: 'Ok',
                        },
                    ], {
                        type: 'warning',
                    });

                    break;
                }

                let resp = await puter.ui.alert(`<strong>${app_data.title}</strong> is locked and cannot be deleted.`, [
                    {
                        label: 'Skip and Continue',
                        value: 'Continue',
                        type: 'primary'
                    },
                    {
                        label: 'Cancel',
                    },
                ], {
                    type: 'warning',
                });

                if(resp === 'Cancel')
                    break;
                else if(resp === 'Continue')
                    continue;
                else
                    continue;
            }

            // delete app 
            await puter.apps.delete(app_name)

            // remove app card
            $(`.app-card[data-uid="${app_uid}"]`).fadeOut(200, function name(params) {
                $(this).remove();
                if ($(`.app-card`).length === 0) {
                    $('section:not(.sidebar)').hide();
                    $('#no-apps-notice').show();
                } else {
                    $('section:not(.sidebar)').hide();
                    $('#app-list').show();
                }
                count_apps();
            });

            try{
                // get app directory
                const stat = await puter.fs.stat({
                    path: `/${authUsername}/AppData/${dev_center_uid}/${app_uid}`,
                    returnSubdomains: true
                });
                // delete subdomain associated with the app directory
                if(stat?.subdomains[0]?.subdomain){
                        await puter.hosting.delete(stat.subdomains[0].subdomain)
                }
                // delete app directory
                await puter.fs.delete(
                    `/${authUsername}/AppData/${dev_center_uid}/${app_uid}`,
                    { recursive: true }
                )
                count_apps();
            } catch(err) {
                console.log(err);
            }
        }

        // close 'deleting' modal
        setTimeout(() => {
            $('.deleting-app-modal')?.get(0)?.close();
            if($('.app-checkbox:checked').length === 0){
                // disable delete button
                $('.delete-apps-btn').addClass('disabled');
                // reset the 'select all' checkbox
                $('.select-all-apps').prop('indeterminate', false);
                $('.select-all-apps').prop('checked', false);
            }
        }, (start_ts - Date.now()) > 500 ? 0 : 500);
    }
})

$(document).on('change', '.select-all-apps', function (e) {
    if ($(this).is(':checked')) {
        $('.app-checkbox').prop('checked', true);
        $('.app-card').addClass('active');
        $('.delete-apps-btn').removeClass('disabled');
    } else {
        $('.app-checkbox').prop('checked', false);
        $('.app-card').removeClass('active');
        $('.delete-apps-btn').addClass('disabled');
    }
})

/**
 * Get the MIME type for a given file extension.
 *
 * @param {string} extension - The file extension (with or without leading dot).
 * @returns {string} The corresponding MIME type, or 'application/octet-stream' if not found.
 */
function getMimeType(extension) {
    const mimeTypes = {
        jpg: 'image/jpeg',
        jpeg: 'image/jpeg',
        png: 'image/png',
        gif: 'image/gif',
        bmp: 'image/bmp',
        webp: 'image/webp',
        svg: 'image/svg+xml',
        tiff: 'image/tiff',
        ico: 'image/x-icon'
    };

    // Remove leading dot if present and convert to lowercase
    const cleanExtension = extension.replace(/^\./, '').toLowerCase();

    // Return the MIME type if found, otherwise return 'application/octet-stream'
    return mimeTypes[cleanExtension] || 'application/octet-stream';
}

// if edit-app-maximize-on-start is checked, disable window size and position fields
$(document).on('change', '#edit-app-maximize-on-start', function (e) {
    if ($(this).is(':checked')) {
        $('#edit-app-window-width, #edit-app-window-height').prop('disabled', true);
        $('#edit-app-window-top, #edit-app-window-left').prop('disabled', true);
    } else {
        $('#edit-app-window-width, #edit-app-window-height').prop('disabled', false);
        $('#edit-app-window-top, #edit-app-window-left').prop('disabled', false);
    }
})

$(document).on('change', '#edit-app-background', function (e) {
    if($('#edit-app-background').is(":checked")){
        disable_window_settings()
    }else{
        enable_window_settings()
    }
})

function disable_window_settings(){
    $('#edit-app-maximize-on-start').prop('disabled', true);
    $('#edit-app-fullpage-on-landing').prop('disabled', true);
    $('#edit-app-window-width, #edit-app-window-height').prop('disabled', true);
    $('#edit-app-window-top, #edit-app-window-left').prop('disabled', true);
    $('#edit-app-window-resizable').prop('disabled', true);
    $('#edit-app-hide-titlebar').prop('disabled', true);
}

function enable_window_settings(){
    $('#edit-app-maximize-on-start').prop('disabled', false);
    $('#edit-app-fullpage-on-landing').prop('disabled', false);
    $('#edit-app-window-width, #edit-app-window-height').prop('disabled', false);
    $('#edit-app-window-top, #edit-app-window-left').prop('disabled', false);
    $('#edit-app-window-resizable').prop('disabled', false);
    $('#edit-app-hide-titlebar').prop('disabled', false);
}

$(document).on('click', '.reset-deploy', async function (e) {
    // Display a confirmation dialog to ask the user
    const alert_resp = await puter.ui.alert(
        'Are you sure you want to cancel the deployment?', 
        [
            {
                label: 'Yes, cancel deployment',
                value: 'cancel',
                type: 'danger', // This can style the button as red/danger
            },
            {
                label: 'No, keep it',
                value: 'keep'
            }
        ]
    );

    if (alert_resp === 'cancel') {
        // If the user clicks "Yes, cancel deployment", reset the drop area
        reset_drop_area();
    } else {
        // If the user clicks "No, keep it", do nothing or log it
        console.log('Deployment is not canceled.');
    }
});


$(document).on('click', '.sidebar-toggle', function (e) {
    $('.sidebar').toggleClass('open');
    $('body').toggleClass('sidebar-open');
})

async function initializeAssetsDirectory() {
    try {
        // Check if assets_url exists
        const existingURL = await puter.kv.get('assets_url');
        if (!existingURL) {
            // Create assets directory
            const assetsDir = await puter.fs.mkdir(
                `/${authUsername}/AppData/${dev_center_uid}/assets`,
                { overwrite: false }
            );
            
            // Publish the directory
            const hostname = `assets-${Math.random().toString(36).substring(2)}`;
            const route = await puter.hosting.create(hostname, assetsDir.path);
            
            // Store the URL
            await puter.kv.set('assets_url', `https://${hostname}.puter.site`);
        }
    } catch (err) {
        console.error('Error initializing assets directory:', err);
    }
}

function generateSocialImageSection(app) {
    return `
        <label for="edit-app-social-image">Social Graph Image (1200×630 strongly recommended)</label>
        <div id="edit-app-social-image" class="social-image-preview" ${app.metadata?.social_image ? `style="background-image:url(${html_encode(app.metadata.social_image)})" data-url="${html_encode(app.metadata.social_image)}" data-base64="${html_encode(app.metadata.social_image)}"` : ''}>
            <div id="change-social-image">Change Social Image</div>
        </div>
        <span id="edit-app-social-image-delete" style="${app.metadata?.social_image ? 'display:block;' : ''}">Remove social image</span>
        <p class="social-image-help">This image will be displayed when your app is shared on social media.</p>
    `;
}


$(document).on('click', '#edit-app-social-image', async function(e) {
    const res = await puter.ui.showOpenFilePicker({
        accept: "image/*",
    });

    const socialImage = await puter.fs.read(res.path);
    // Convert blob to base64 for preview
    const reader = new FileReader();
    reader.readAsDataURL(socialImage);

    reader.onloadend = function() {
        let image = reader.result;
        // Get file extension
        let fileExtension = res.name.split('.').pop();
        // Get MIME type
        let mimeType = getMimeType(fileExtension);
        // Replace MIME type in the data URL
        image = image.replace('data:application/octet-stream;base64', `data:image/${mimeType};base64`);

        $('#edit-app-social-image').css('background-image', `url(${image})`);
        $('#edit-app-social-image').attr('data-base64', image);
        $('#edit-app-social-image-delete').show();

        toggleSaveButton();
        toggleResetButton();
    }
});

$(document).on('click', '#edit-app-social-image-delete', async function(e) {
    $('#edit-app-social-image').css('background-image', '');
    $('#edit-app-social-image').removeAttr('data-url');
    $('#edit-app-social-image').removeAttr('data-base64');
    $('#edit-app-social-image-delete').hide();
});

async function handleSocialImageUpload(app_name, socialImageData) {
    if (!socialImageData) return null;

    try {
        const assets_url = await puter.kv.get('assets_url');
        if (!assets_url) throw new Error('Assets URL not found');

        // Convert base64 to blob
        const base64Response = await fetch(socialImageData);
        const blob = await base64Response.blob();

        // Get assets directory path
        const assetsDir = `/${authUsername}/AppData/${dev_center_uid}/assets`;
        
        // Upload new image
        await puter.fs.upload(
            new File([blob], `${app_name}.png`, { type: 'image/png' }),
            assetsDir,
            { overwrite: true }
        );

        return `${assets_url}/${app_name}.png`;
    } catch (err) {
        console.error('Error uploading social image:', err);
        throw err;
    }
}

$(document).on('click', '.copy-app-uid', function(e) {
    const appUID = $('#edit-app-uid').val();
    navigator.clipboard.writeText(appUID);
    // change to 'copied'
    $(this).html('Copied');
    setTimeout(() => {
        $(this).html(copy_svg);
    }, 2000);
});

$(document).on('change', '#analytics-period', async function(e) {
    puter.ui.showSpinner();

    // set a sensible stats_grouping based on the selected period
    let stats_grouping;

    if ($(this).val() === 'today' || $(this).val() === 'yesterday') {
        stats_grouping = 'hour';
    }
    else if ($(this).val() === 'this_week' || $(this).val() === 'last_week' || $(this).val() === 'this_month' || $(this).val() === 'last_month' || $(this).val() === '7d' || $(this).val() === '30d') {
        stats_grouping = 'day';
    }
    else if ($(this).val() === 'this_year' || $(this).val() === 'last_year' || $(this).val() === '12m' || $(this).val() === 'all') {
        stats_grouping = 'month';
    }

    const app = await puter.apps.get(
        currently_editing_app.name, 
        { 
            icon_size: 16, 
            stats_period: $(this).val(),
            stats_grouping: stats_grouping,
        }
    );

    $('#analytics-users .count').html(number_format(app.stats.user_count));
    $('#analytics-opens .count').html(number_format(app.stats.open_count));

    // Clear existing chart if any
    $('#analytics-chart').remove();
    $('.analytics-container').remove();

    // Create new canvas
    const container = $('<div class="analytics-container" style="width:100%; height:400px; margin-top:30px;"></div>');
    const canvas = $('<canvas id="analytics-chart"></canvas>');
    container.append(canvas);
    $('#analytics-opens').parent().after(container);

    // Format the data
    const labels = app.stats.grouped_stats.open_count.map(item => item.period);
    const openData = app.stats.grouped_stats.open_count.map(item => item.count);
    const userData = app.stats.grouped_stats.user_count.map(item => item.count);

    // Create chart
    const ctx = document.getElementById('analytics-chart').getContext('2d');
    new Chart(ctx, {
        type: 'line',
        data: {
            labels: labels,
            datasets: [
                {
                    label: 'Opens',
                    data: openData,
                    borderColor: '#8884d8',
                    tension: 0.1,
                    fill: false
                },
                {
                    label: 'Users',
                    data: userData,
                    borderColor: '#82ca9d',
                    tension: 0.1,
                    fill: false
                }
            ]
        },
        options: {
            responsive: true,
            maintainAspectRatio: false,
            scales: {
                x: {
                    display: true,
                    title: {
                        display: true,
                        text: 'Period'
                    }
                },
                y: {
                    display: true,
                    beginAtZero: true,
                    title: {
                        display: true,
                        text: 'Count'
                    }
                }
            }
        }
    });

    puter.ui.hideSpinner();
});<|MERGE_RESOLUTION|>--- conflicted
+++ resolved
@@ -806,8 +806,6 @@
     toggleResetButton();  // Ensure Reset button is initially disabled
     $('#edit-app').show();
 
-<<<<<<< HEAD
-=======
     // analytics
     $('#analytics-users .count').html(cur_app.stats.user_count);
     $('#analytics-opens .count').html(cur_app.stats.open_count);
@@ -870,7 +868,6 @@
         ],
     })
 
->>>>>>> 4f88ee37
     // --------------------------------------------------------
     // Dragster
     // --------------------------------------------------------
@@ -1244,12 +1241,10 @@
 
     // show working spinner
     puter.ui.showSpinner();
-
-<<<<<<< HEAD
+  
     // parse filetype_associations
     filetype_associations = filetype_associations.split(',').map(element => element.trim());
-=======
->>>>>>> 4f88ee37
+
     // disable submit button
     $('.edit-app-save-btn').prop('disabled', true);
 
