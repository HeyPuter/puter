--- conflicted
+++ resolved
@@ -516,86 +516,6 @@
 */
 
 function generate_edit_app_section(app) {
-<<<<<<< HEAD
-  if (app.result) app = app.result;
-
-  let maximize_on_start = app.maximize_on_start ? "checked" : "";
-
-  let h = ``;
-  h += `
-          <div class="edit-app-navbar">
-              <div style="flex-grow:1;">
-                  <img class="app-icon" data-uid="${html_encode(app.uid)}" src="${html_encode(!app.icon ? "./img/app.svg" : app.icon)}">
-                  <h3 class="app-title" data-uid="${html_encode(app.uid)}">${html_encode(app.title)}${app.metadata?.locked ? lock_svg : ""}</h3>
-                  <div style="margin-top: 4px; margin-bottom: 4px;">
-                      <span class="open-app-btn" data-app-uid="${html_encode(app.uid)}" data-app-name="${html_encode(app.name)}">Open</span>
-                      <span style="margin: 5px; opacity: 0.3;">&bull;</span>
-                      <span class="add-app-to-desktop" data-app-uid="${html_encode(app.uid)}" data-app-title="${html_encode(app.title)}">Add Shortcut to Desktop</span>
-                      <span style="margin: 5px; opacity: 0.3;">&bull;</span>
-                      <span title="Delete app" class="delete-app-settings" data-app-name="${html_encode(app.name)}" data-app-title="${html_encode(app.title)}" data-app-uid="${html_encode(app.uid)}">Delete</span>
-                  </div>
-                  <a class="app-url" target="_blank" data-uid="${html_encode(app.uid)}" href="${html_encode(applink(app))}">${html_encode(applink(app))}</a>
-              </div>
-              <button class="back-to-main-btn button button-default">Back</button>
-          </div>
-
-          <ul class="section-tab-buttons disable-user-select">
-              <li class="section-tab-btn active" data-tab="deploy"><span>Deploy</span></li>
-              <li class="section-tab-btn" data-tab="info"><span>Settings</span></li>
-          </ul>
-
-          <div class="section-tab active" data-tab="deploy">
-              <div class="success deploy-success-msg">
-                  New version deployed successfully 🎉<span class="close-success-msg">&times;</span>
-                  <p style="margin-bottom:0;"><span class="open-app button button-action" data-uid="${html_encode(app.uid)}" data-app-name="${html_encode(app.name)}">Give it a try!</span></p>
-              </div>
-              <div class="drop-area disable-user-select">${drop_area_placeholder}</div>
-              <button class="deploy-btn disable-user-select button button-primary disabled">Deploy Now</button>
-          </div>
-
-          <div class="section-tab" data-tab="info">
-              <form style="clear:both;">
-                  <div class="error" id="edit-app-error"></div>
-                  <div class="success" id="edit-app-success">App has been successfully updated.<span class="close-success-msg">&times;</span></div>
-                  <input type="hidden" id="edit-app-uid" value="${html_encode(app.uid)}">
-
-                  <h3 style="font-size: 23px; border-bottom: 1px solid #EEE; margin-top: 40px;">Basic</h3>
-                  <label for="edit-app-title">Title</label>
-                  <input type="text" id="edit-app-title" placeholder="My Awesome App!" value="${html_encode(app.title)}">
-
-                  <label for="edit-app-name">Name</label>
-                  <input type="text" id="edit-app-name" placeholder="my-awesome-app" style="font-family: monospace;" value="${html_encode(app.name)}">
-
-                  <label for="edit-app-index-url">Index URL</label>
-                  <input type="text" id="edit-app-index-url" placeholder="https://example-app.com/index.html" value="${html_encode(app.index_url)}">
-                  
-                  <label for="edit-app-app-id">App ID</label>
-                  <input type="text" style="width: 362px;" class="app-uid" value="${html_encode(app.uid)}" readonly>
-
-                  <label for="edit-app-icon">Icon</label>
-                  <div id="edit-app-icon" style="background-image:url(${!app.icon ? "./img/app.svg" : html_encode(app.icon)});" ${app.icon ? 'data-url="' + html_encode(app.icon) + '"' : ""}>
-                      <div id="change-app-icon">Change App Icon</div>
-                  </div>
-                  <span id="edit-app-icon-delete" style="${app.icon ? "display:block;" : ""}">Remove icon</span>
-
-                  ${generateSocialImageSection(app)}
-                  <label for="edit-app-description">Description</label>
-                  <textarea id="edit-app-description">${html_encode(app.description)}</textarea>
-                  
-                  <label for="edit-app-category">Category</label>
-                  <select id="edit-app-category" class="category-select">
-                      <option value="">Select a category</option>
-                      ${APP_CATEGORIES.map(
-    (category) =>
-      `<option value="${html_encode(category.id)}" ${app.metadata?.category === category.id ? "selected" : ""}>${html_encode(category.label)}</option>`
-  ).join("")}
-                  </select>
-
-                  <label for="edit-app-filetype-associations">File Associations</label>
-                  <p style="margin-top: 10px; font-size:13px;">A list of file type specifiers. For example if you include <code>.txt</code> your apps could be opened when a user clicks on a TXT file.</p>
-
-                <textarea id="edit-app-filetype-associations"  placeholder=".txt  .jpg    application/json">${JSON.stringify(app.filetype_associations.map(item => ({ "value": item })), null, app.filetype_associations.length)}</textarea>
-=======
     if(app.result)
         app = app.result;
 
@@ -671,9 +591,9 @@
                 </select>
 
                 <label for="edit-app-filetype-associations">File Associations</label>
-                <p style="margin-top: 10px; font-size:13px;">A comma-separated list of file type specifiers. For example if you include <code>.txt</code>, your apps could be opened when a user clicks on a TXT file.</p>
-                <textarea id="edit-app-filetype-associations" placeholder=".txt, .jpg, application/json">${app.filetype_associations}</textarea>
->>>>>>> 614f065e
+                  <p style="margin-top: 10px; font-size:13px;">A list of file type specifiers. For example if you include <code>.txt</code> your apps could be opened when a user clicks on a TXT file.</p>
+
+                <textarea id="edit-app-filetype-associations"  placeholder=".txt  .jpg    application/json">${JSON.stringify(app.filetype_associations.map(item => ({ "value": item })), null, app.filetype_associations.length)}</textarea>
 
                 <h3 style="font-size: 23px; border-bottom: 1px solid #EEE; margin-top: 50px; margin-bottom: 0px;">Window</h3>
                 <div>
@@ -865,23 +785,21 @@
 }
 
 async function edit_app_section(cur_app_name) {
-<<<<<<< HEAD
-  $("section:not(.sidebar)").hide();
-  $(".tab-btn").removeClass("active");
-  $('.tab-btn[data-tab="apps"]').addClass("active");
-
-  let cur_app = await puter.apps.get(cur_app_name);
-
-  currently_editing_app = cur_app;
-
-  // generate edit app section
-  let edit_app_section_html = generate_edit_app_section(cur_app);
-  $("#edit-app").html(edit_app_section_html);
-  $("#edit-app").show();
-
-
-
-  const filetype_association_input = document.querySelector('textarea[id=edit-app-filetype-associations]');
+    $('section:not(.sidebar)').hide();
+    $('.tab-btn').removeClass('active');
+    $('.tab-btn[data-tab="apps"]').addClass('active');
+
+    let cur_app = await puter.apps.get(cur_app_name);
+    currently_editing_app = cur_app;
+
+    // generate edit app section
+    $('#edit-app').html(generate_edit_app_section(cur_app));
+    trackOriginalValues();  // Track initial field values
+    toggleSaveButton();  // Ensure Save button is initially disabled
+    toggleResetButton();  // Ensure Reset button is initially disabled
+    $('#edit-app').show();
+  
+   const filetype_association_input = document.querySelector('textarea[id=edit-app-filetype-associations]');
   tagify = new Tagify(filetype_association_input, {
     pattern: /\.(?:[a-z0-9]+)|(?:[a-z]+\/[a-z0-9.-]+)/, // pattern for filetype file like .pdf or MIME type like text/plain
     delimiters: null,
@@ -904,66 +822,6 @@
       ".exe", ".dll", ".iso"
     ],
   })
-
-
-
-
-  // --------------------------------------------------------
-  // Dragster
-  // --------------------------------------------------------
-  let drop_area_content = drop_area_placeholder;
-
-  $(".drop-area").dragster({
-    enter: function(dragsterEvent, event) {
-      drop_area_content = $(".drop-area").html();
-      $(".drop-area").addClass("drop-area-hover");
-      $(".drop-area").html(drop_area_placeholder);
-    },
-    leave: function(dragsterEvent, event) {
-      $(".drop-area").html(drop_area_content);
-      $(".drop-area").removeClass("drop-area-hover");
-    },
-    drop: async function(dragsterEvent, event) {
-      const e = event.originalEvent;
-      e.stopPropagation();
-      e.preventDefault();
-
-      // hide previous success message
-      $(".deploy-success-msg").fadeOut();
-
-      // remove hover class
-      $(".drop-area").removeClass("drop-area-hover");
-
-      //----------------------------------------------------
-      // Puter items dropped
-      //----------------------------------------------------
-      if (e.detail?.items?.length > 0) {
-        let items = e.detail.items;
-
-        // ----------------------------------------------------
-        // One Puter file dropped
-        // ----------------------------------------------------
-        if (items.length === 1 && !items[0].isDirectory) {
-          if (items[0].name.toLowerCase() === "index.html") {
-            dropped_items = items[0].path;
-            $(".drop-area").removeClass("drop-area-hover");
-            $(".drop-area").addClass("drop-area-ready-to-deploy");
-            drop_area_content = `<p style="margin-bottom:0; font-weight: 500;">index.html</p><p>Ready to deploy 🚀</p><p class="reset-deploy"><span>Cancel</span></p>`;
-            $(".drop-area").html(drop_area_content);
-=======
-    $('section:not(.sidebar)').hide();
-    $('.tab-btn').removeClass('active');
-    $('.tab-btn[data-tab="apps"]').addClass('active');
-
-    let cur_app = await puter.apps.get(cur_app_name);
-    currently_editing_app = cur_app;
-
-    // generate edit app section
-    $('#edit-app').html(generate_edit_app_section(cur_app));
-    trackOriginalValues();  // Track initial field values
-    toggleSaveButton();  // Ensure Save button is initially disabled
-    toggleResetButton();  // Ensure Reset button is initially disabled
-    $('#edit-app').show();
 
     // --------------------------------------------------------
     // Dragster
@@ -1099,7 +957,6 @@
                     $('.deploy-btn').addClass('disabled');
                     dropped_items = [];
                 }
->>>>>>> 614f065e
 
             // enable deploy button
             $(".deploy-btn").removeClass("disabled");
@@ -1500,61 +1357,6 @@
           width: width ?? 800,
           height: height ?? 600,
         },
-<<<<<<< HEAD
-        window_position: {
-          top: top,
-          left: left,
-        },
-        window_resizable: $("#edit-app-window-resizable").is(":checked"),
-        hide_titlebar: $("#edit-app-hide-titlebar").is(":checked"),
-        locked: $(`#edit-app-locked`).is(":checked") ?? false,
-        credentialless: $(`#edit-app-credentialless`).is(":checked") ?? true,
-      },
-      filetypeAssociations: filetype_associations,
-    })
-    .then(async (app) => {
-      currently_editing_app = app;
-      $("#edit-app-error").hide();
-      $("#edit-app-success").show();
-      document.body.scrollTop = document.documentElement.scrollTop = 0;
-      // Re-enable submit button
-      $(".edit-app-save-btn").prop("disabled", false);
-      // Update open-app-btn
-      $(`.open-app-btn[data-app-uid="${uid}"]`).attr("data-app-name", app.name);
-      $(`.open-app[data-uid="${uid}"]`).attr("data-app-name", app.name);
-      // Update title
-      $(`.app-title[data-uid="${uid}"]`).html(html_encode(app.title));
-      // Update app link
-      $(`.app-url[data-uid="${uid}"]`).html(applink(app));
-      $(`.app-url[data-uid="${uid}"]`).attr("href", applink(app));
-      // Update icons
-      $(`.app-icon[data-uid="${uid}"]`).attr(
-        "src",
-        html_encode(app.icon ? app.icon : "./img/app.svg")
-      );
-      $(`[data-app-uid="${uid}"]`).attr(
-        "data-app-title",
-        html_encode(app.title)
-      );
-      $(`[data-app-name="${uid}"]`).attr(
-        "data-app-name",
-        html_encode(app.name)
-      );
-    })
-    .catch((err) => {
-      $("#edit-app-success").hide();
-      $("#edit-app-error").show();
-      $("#edit-app-error").html(err.error?.message);
-      // scroll to top so that user sees error message
-      document.body.scrollTop = document.documentElement.scrollTop = 0;
-      // re-enable submit button
-      $(".edit-app-save-btn").prop("disabled", false);
-    })
-    .finally(() => {
-      puter.ui.hideSpinner();
-    });
-});
-=======
         filetypeAssociations: filetype_associations,
     }).then(async (app) => {
         currently_editing_app = app;
@@ -1603,7 +1405,6 @@
 $(document).on('click', '.open-app-btn', async function (e) {
     puter.ui.launchApp($(this).attr('data-app-name'))
 })
->>>>>>> 614f065e
 
 $(document).on("click", ".open-app-btn", async function(e) {
   puter.ui.launchApp($(this).attr("data-app-name"));
@@ -1764,14 +1565,7 @@
   return url.protocol === "http:" || url.protocol === "https:";
 }
 
-<<<<<<< HEAD
-$(document).on("click", "#edit-app-icon-delete", async function(e) {
-  $("#edit-app-icon").css("background-image", ``);
-  $("#edit-app-icon").removeAttr("data-url");
-  $("#edit-app-icon").removeAttr("data-base64");
-  $("#edit-app-icon-delete").hide();
-});
-=======
+
 $(document).on('click', '#edit-app-icon-delete', async function (e) {
     $('#edit-app-icon').css('background-image', ``);
     $('#edit-app-icon').removeAttr('data-url');
@@ -1781,7 +1575,7 @@
     toggleSaveButton();
     toggleResetButton();
 })
->>>>>>> 614f065e
+
 
 $(document).on("click", "#edit-app-icon", async function(e) {
   const res2 = await puter.ui.showOpenFilePicker({
@@ -1807,13 +1601,7 @@
       `data:${mimeType};base64`
     );
 
-<<<<<<< HEAD
-    $("#edit-app-icon").css("background-image", `url(${image})`);
-    $("#edit-app-icon").attr("data-base64", image);
-    $("#edit-app-icon-delete").show();
-  };
-});
-=======
+
         $('#edit-app-icon').css('background-image', `url(${image})`);
         $('#edit-app-icon').attr('data-base64', image);
         $('#edit-app-icon-delete').show();
@@ -1822,7 +1610,7 @@
         toggleResetButton();
     }
 })
->>>>>>> 614f065e
+
 
 async function getBase64ImageFromUrl(imageUrl) {
   var res = await fetch(imageUrl);
@@ -2982,11 +2770,8 @@
 function generateSocialImageSection(app) {
   return `
         <label for="edit-app-social-image">Social Graph Image (1200×630 strongly recommended)</label>
-<<<<<<< HEAD
-        <div id="edit-app-social-image" class="social-image-preview" ${app.metadata?.social_image ? `style="background-image:url(${html_encode(app.metadata.social_image)})" data-url="${html_encode(app.metadata.social_image)}"` : ""}>
-=======
         <div id="edit-app-social-image" class="social-image-preview" ${app.metadata?.social_image ? `style="background-image:url(${html_encode(app.metadata.social_image)})" data-url="${html_encode(app.metadata.social_image)}" data-base64="${html_encode(app.metadata.social_image)}"` : ''}>
->>>>>>> 614f065e
+
             <div id="change-social-image">Change Social Image</div>
         </div>
         <span id="edit-app-social-image-delete" style="${app.metadata?.social_image ? "display:block;" : ""}">Remove social image</span>
@@ -3016,12 +2801,7 @@
       `data:image/${mimeType};base64`
     );
 
-<<<<<<< HEAD
-    $("#edit-app-social-image").css("background-image", `url(${image})`);
-    $("#edit-app-social-image").attr("data-base64", image);
-    $("#edit-app-social-image-delete").show();
-  };
-=======
+
 $(document).on('click', '#edit-app-social-image', async function(e) {
     const res = await puter.ui.showOpenFilePicker({
         accept: "image/*",
@@ -3048,7 +2828,7 @@
         toggleSaveButton();
         toggleResetButton();
     }
->>>>>>> 614f065e
+
 });
 
 $(document).on("click", "#edit-app-social-image-delete", async function(e) {
