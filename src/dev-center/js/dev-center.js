/**
 * Copyright (C) 2024 Puter Technologies Inc.
 *
 * This file is part of Puter.
 *
 * Puter is free software: you can redistribute it and/or modify
 * it under the terms of the GNU Affero General Public License as published
 * by the Free Software Foundation, either version 3 of the License, or
 * (at your option) any later version.
 * 
 * This program is distributed in the hope that it will be useful,
 * but WITHOUT ANY WARRANTY; without even the implied warranty of
 * MERCHANTABILITY or FITNESS FOR A PARTICULAR PURPOSE.  See the
 * GNU Affero General Public License for more details.
 * 
 * You should have received a copy of the GNU Affero General Public License
 * along with this program.  If not, see <https://www.gnu.org/licenses/>.
 */

let URLParams = new URLSearchParams(window.location.search);
let domain = 'puter.com', authUsername;
let source_path
let apps = [];
let sortBy = 'created_at';
let sortDirection = 'desc';
const dev_center_uid = puter.appID;
let developer;
let activeTab = 'apps';
let currently_editing_app;
let dropped_items;
let search_query;
let originalValues = {};

const APP_CATEGORIES = [
    { id: 'games', label: 'Games' },
    { id: 'developer-tools', label: 'Developer Tools' },
    { id: 'photo-video', label: 'Photo & Video' },
    { id: 'productivity', label: 'Productivity' },
    { id: 'utilities', label: 'Utilities' },
    { id: 'education', label: 'Education' },
    { id: 'business', label: 'Business' },
    { id: 'social', label: 'Social' },
    { id: 'graphics-design', label: 'Graphics & Design' },
    { id: 'music-audio', label: 'Music & Audio' },
    { id: 'news', label: 'News' },
    { id: 'entertainment', label: 'Entertainment' },
    { id: 'finance', label: 'Finance' },
    { id: 'health-fitness', label: 'Health & Fitness' },
    { id: 'lifestyle', label: 'Lifestyle' },
];

const deploying_spinner = `<svg width="24" height="24" viewBox="0 0 24 24" xmlns="http://www.w3.org/2000/svg"><style>.spinner_P7sC{transform-origin:center;animation:spinner_svv2 .75s infinite linear}@keyframes spinner_svv2{100%{transform:rotate(360deg)}}</style><path d="M10.14,1.16a11,11,0,0,0-9,8.92A1.59,1.59,0,0,0,2.46,12,1.52,1.52,0,0,0,4.11,10.7a8,8,0,0,1,6.66-6.61A1.42,1.42,0,0,0,12,2.69h0A1.57,1.57,0,0,0,10.14,1.16Z" class="spinner_P7sC"/></svg>`;
const loading_spinner = `<svg width="24" height="24" viewBox="0 0 24 24" xmlns="http://www.w3.org/2000/svg"><style>.spinner_P7sC{transform-origin:center;animation:spinner_svv2 .75s infinite linear}@keyframes spinner_svv2{100%{transform:rotate(360deg)}}</style><path d="M10.14,1.16a11,11,0,0,0-9,8.92A1.59,1.59,0,0,0,2.46,12,1.52,1.52,0,0,0,4.11,10.7a8,8,0,0,1,6.66-6.61A1.42,1.42,0,0,0,12,2.69h0A1.57,1.57,0,0,0,10.14,1.16Z" class="spinner_P7sC"/></svg>`;
const drop_area_placeholder = `<p>Drop your app folder and files here to deploy.</p><p style="font-size: 16px; margin-top: 0px;">HTML, JS, CSS, ...</p>`;
const index_missing_error = `Please upload an 'index.html' file or if you're uploading a directory, make sure it contains an 'index.html' file at its root.`;
const lock_svg = '<svg style="width: 20px; height: 20px; margin-bottom: -5px; margin-left: 5px; opacity: 0.5;" width="59px" height="59px" stroke-width="1.9" viewBox="0 0 24 24" fill="none" xmlns="http://www.w3.org/2000/svg" color="#000000"><path d="M16 12H17.4C17.7314 12 18 12.2686 18 12.6V19.4C18 19.7314 17.7314 20 17.4 20H6.6C6.26863 20 6 19.7314 6 19.4V12.6C6 12.2686 6.26863 12 6.6 12H8M16 12V8C16 6.66667 15.2 4 12 4C8.8 4 8 6.66667 8 8V12M16 12H8" stroke="#000000" stroke-width="1.9" stroke-linecap="round" stroke-linejoin="round"></path></svg>';
const copy_svg = `<svg xmlns="http://www.w3.org/2000/svg" width="16" height="16" fill="currentColor" class="bi bi-copy" viewBox="0 0 16 16"> <path fill-rule="evenodd" d="M4 2a2 2 0 0 1 2-2h8a2 2 0 0 1 2 2v8a2 2 0 0 1-2 2H6a2 2 0 0 1-2-2zm2-1a1 1 0 0 0-1 1v8a1 1 0 0 0 1 1h8a1 1 0 0 0 1-1V2a1 1 0 0 0-1-1zM2 5a1 1 0 0 0-1 1v8a1 1 0 0 0 1 1h8a1 1 0 0 0 1-1v-1h1v1a2 2 0 0 1-2 2H2a2 2 0 0 1-2-2V6a2 2 0 0 1 2-2h1v1z"/> </svg>`;

// authUsername
(async () => {
    let user = await puter.auth.getUser();

    if (user?.username) {
        authUsername = user.username;
    }
})()

// source_path
if (URLParams.has('source_path')) {
    source_path = URLParams.get('source_path');
} else {
    source_path = null;
}

// domain and APIOrigin
if (URLParams.has('puter.domain')) {
    domain = URLParams.get('puter.domain')
}

// static hosting domain
let static_hosting_domain = 'puter.site';
if(domain === 'puter.localhost'){
    static_hosting_domain = 'site.puter.localhost';
}

// add port to static_hosting_domain if provided
if (URLParams.has('puter.port') && URLParams.get('puter.port')) {
    static_hosting_domain = static_hosting_domain + `:` + html_encode(URLParams.get('puter.port'));
}

// protocol
let protocol = 'https';
if (URLParams.has('puter.protocol') && URLParams.get('puter.protocol') === 'http')
    protocol = 'http';

// port
let port = '';
if (URLParams.has('puter.port') && URLParams.get('puter.port')) {
    port = html_encode(URLParams.get('puter.port'));
}

$(document).ready(function () {
    // initialize assets directory
    initializeAssetsDirectory();

    $('#loading').show();

    setTimeout(async function () {
        puter.ui.onLaunchedWithItems(async function (items) {
            source_path = items[0].path;
            // if source_path is provided, this means that the user is creating a new app/updating an existing app
            // by deploying an existing Puter folder. So we create the app and deploy it.
            if (source_path) {
                // todo if there are no apps, go straight to creating a new app
                $('.insta-deploy-modal').get(0).showModal();
                // set item name
                $('.insta-deploy-item-name').html(html_encode(items[0].name));
            }
        })

        // Get dev profile. This is only for puter.com for now as we don't have dev profiles in self-hosted Puter
        if(domain === 'puter.com'){
            puter.apps.getDeveloperProfile(async function (dev_profile) {
                developer = dev_profile;
                if (dev_profile.approved_for_incentive_program && !dev_profile.joined_incentive_program) {
                    $('#join-incentive-program').show();
                }

                // show earn money c2a only if dev is not approved for incentive program or has already joined
                if (!dev_profile.approved_for_incentive_program || dev_profile.joined_incentive_program) {
                    puter.kv.get('earn-money-c2a-closed').then((value) => {
                        if (value?.result || value === true || value === "true")
                            return;

                        $('#earn-money').get(0).showModal();
                    });
                }

                // show payout method tab if dev has joined incentive program
                if (dev_profile.joined_incentive_program) {
                    $('.tab-btn[data-tab="payout-method"]').show();
                    $('#payout-method-email').html(dev_profile.paypal);
                }
            })
        }
        // Get apps
        puter.apps.list({params:{ icon_size: 64}}).then((resp) => {
            apps = resp;

            // hide loading
            $('#loading').hide();

            // set apps
            if (apps.length > 0) {
                if (activeTab === 'apps') {
                    $('#no-apps-notice').hide();
                    $('#app-list').show();
                }
                $('.app-card').remove();
                apps.forEach(app => {
                    $('#app-list-table > tbody').append(generate_app_card(app));
                });
                count_apps();
                sort_apps();
            } else {
                $('#no-apps-notice').show();
            }
        })
    }, 1000);
});

/**
 * Refreshes the list of apps in the UI.
 * 
 * @param {boolean} [show_loading=false] - Whether to show a loading indicator while refreshing.
 * 
 */

function refresh_app_list(show_loading = false) {
    if (show_loading)
        $('#loading').show();
    // get apps
    setTimeout(function () {
        // uncheck the select all checkbox
        $('.select-all-apps').prop('checked', false);

        puter.apps.list({params:{ icon_size: 64}}).then((apps_res) => {
            $('#loading').hide();
            apps = apps_res;
            if (apps.length > 0) {
                if (activeTab === 'apps') {
                    $('#no-apps-notice').hide();
                    $('#app-list').show();
                }
                $('.app-card').remove();
                apps.forEach(app => {
                    $('#app-list-table > tbody').append(generate_app_card(app));
                });
                count_apps();
                sort_apps();
            } else {
                $('#no-apps-notice').show();
                $('#app-list').hide()
            }
        })
    }, show_loading ? 1000 : 0);
}

$(document).on('click', '.tab-btn', function (e) {
    $('section:not(.sidebar)').hide();
    $('.tab-btn').removeClass('active');
    $(this).addClass('active');
    $('section[data-tab="' + $(this).attr('data-tab') + '"]').show();

    // ---------------------------------------------------------------
    // Apps tab
    // ---------------------------------------------------------------
    if ($(this).attr('data-tab') === 'apps') {
        refresh_app_list();
        activeTab = 'apps';
    }
    // ---------------------------------------------------------------
    // Payout Method tab
    // ---------------------------------------------------------------
    else if ($(this).attr('data-tab') === 'payout-method') {
        activeTab = 'payout-method';
        $('#loading').show();
        setTimeout(function () {
            puter.apps.getDeveloperProfile(function (dev_profile) {
                // show payout method tab if dev has joined incentive program
                if (dev_profile.joined_incentive_program) {
                    $('#payout-method-email').html(dev_profile.paypal);
                }
                $('#loading').hide();
                if (activeTab === 'payout-method')
                    $('#tab-payout-method').show();
            })
        }, 1000);
    }
})

$(document).on('click', '.create-an-app-btn', async function (e) {
    let title = await puter.ui.prompt('Please enter a title for your app:', 'My Awesome App');

    if (title.length > 60) {
        puter.ui.alert(`Title cannot be longer than 60.`, [
            {
                label: 'Ok',
            },
        ]);
        // todo go back to create an app prompt and prefill the title input with the title the user entered
        return;
    }
    else if (title) {
        create_app(title);
    }
})

async function create_app(title, source_path = null, items = null) {
    // name
    let name = slugify(title, {
        lower: true,
        strict: true,
    });

    // icon
    let icon = await getBase64ImageFromUrl('./img/app.svg');

    // open the 'Creting new app...' modal
    let start_ts = Date.now();
    $('.new-app-modal').get(0).showModal();

    //----------------------------------------------------
    // Create app
    //----------------------------------------------------
    puter.apps.create({
            title: title,
            name: name,
            indexURL: 'https://dev-center.puter.com/coming-soon.html',
            icon: icon,
            description: ' ',
            maximizeOnStart: false,
            background: false,
            dedupeName: true,
            metadata: {
                window_resizable: true,
                credentialless: true,
            },
    
        })
        .then(async (app) => {
            $('.new-app-modal').get(0).close();
            window.location.reload();
            let app_dir;
            // ----------------------------------------------------
            // Create app directory in AppData
            // ----------------------------------------------------
            app_dir = await puter.fs.mkdir(
                `/${authUsername}/AppData/${dev_center_uid}/${app.uid}`,
                { overwrite: true, recursive: true, rename: false }
            );
            // ----------------------------------------------------
            // Create a router for the app with a fresh hostname
            // ----------------------------------------------------
            let subdomain = name + '-' + Math.random().toString(36).substring(2)
            await puter.hosting.create(subdomain, app_dir.path);

            // ----------------------------------------------------
            // Update the app with the new hostname
            // ----------------------------------------------------
            puter.apps.update(app.name, {
                title: title,
                indexURL: source_path ? protocol + `://${subdomain}.` + static_hosting_domain : 'https://dev-center.puter.com/coming-soon.html',
                icon: icon,
                description: ' ',
                maximizeOnStart: false,
                background: false,
            }).then(async (app) => {
                $('.new-app-modal').get(0).close();
                window.location.reload();
                // refresh app list
                puter.apps.list({params:{ icon_size: 64}}).then(async (resp) => {
                    apps = resp;
                    // Close the 'Creting new app...' modal
                    // but make sure it was shown for at least 2 seconds
                    setTimeout(() => {
                        // open edit app section
                        edit_app_section(app.name);
                        // set drop area if source_path was provided or items were dropped
                        if (source_path || items) {
                            $('.drop-area').removeClass('drop-area-hover');
                            $('.drop-area').addClass('drop-area-ready-to-deploy');
                        }
                        $('.new-app-modal').get(0).close();
                        // deploy app if source_path was provided
                        if (source_path) {
                            deploy(app, source_path);
                        } else if (items) {
                            deploy(app, items);
                        }
                    }, (Date.now() - start_ts) > 2000 ? 1 : 2000 - (Date.now() - start_ts));
                })
            }).catch(async (err) => {
                console.log(err);
             })
            // ----------------------------------------------------
            // Create a "shortcut" on the desktop
            // ----------------------------------------------------
            puter.fs.upload(new File([], app.title),
                `/${authUsername}/Desktop`,
                {
                    name: app.title,
                    dedupeName: true,
                    overwrite: false,
                    appUID: app.uid,
                }
            )
        }).catch(async (err) => {
            $('#create-app-error').show();
            $('#create-app-error').html(err.message);
            // scroll to top so that user sees error message
            document.body.scrollTop = document.documentElement.scrollTop = 0;
        })
}


$(document).on('click', '.deploy-btn', function (e) {
    deploy(currently_editing_app, dropped_items);
})

$(document).on('click', '.edit-app, .got-to-edit-app', function (e) {
    const cur_app_name = $(this).attr('data-app-name')
    edit_app_section(cur_app_name);
})

$(document).on('click', '.delete-app', async function (e) {
    let app_uid = $(this).attr('data-app-uid');
    let app_title = $(this).attr('data-app-title');
    let app_name = $(this).attr('data-app-name');

    // get app
    const app_data = await puter.apps.get(app_name, {params:{ icon_size: 16}});

    if(app_data.metadata?.locked){
        puter.ui.alert(`<strong>${app_data.title}</strong> is locked and cannot be deleted.`, [
            {
                label: 'Ok',
            },
        ], {
            type: 'warning',
        });
        return;
    }

    // confirm delete
    const alert_resp = await puter.ui.alert(`Are you sure you want to premanently delete <strong>${html_encode(app_title)}</strong>?`,
        [
            {
                label: 'Yes, delete permanently',
                value: 'delete',
                type: 'danger',
            },
            {
                label: 'Cancel'
            },
        ]
    );

    if (alert_resp === 'delete') {
        let init_ts = Date.now();
        $('.deleting-app-modal')?.get(0)?.showModal();
        puter.apps.delete(app_name).then(async (app) => {
                setTimeout(() => {
                    $('.deleting-app-modal')?.get(0)?.close();
                    $(`.app-card[data-uid="${app_uid}"]`).fadeOut(200, function name(params) {
                        $(this).remove();
                        if ($(`.app-card`).length === 0) {
                            $('section:not(.sidebar)').hide();
                            $('#no-apps-notice').show();
                        } else {
                            $('section:not(.sidebar)').hide();
                            $('#app-list').show();
                        }
                        count_apps();
                    });
                },
                    // make sure the modal was shown for at least 2 seconds
                    (Date.now() - init_ts) > 2000 ? 1 : 2000 - (Date.now() - init_ts));

                // get app directory
                puter.fs.stat({
                    path: `/${authUsername}/AppData/${dev_center_uid}/${app_uid}`,
                    returnSubdomains: true,
                }).then(async (stat) => {
                    // delete subdomain associated with the app dir
                    puter.hosting.delete(stat.subdomains[0].subdomain)
                    // delete app directory
                    puter.fs.delete(
                        `/${authUsername}/AppData/${dev_center_uid}/${app_uid}`,
                        { recursive: true }
                    )
                })
            }).catch(async (err) => {
                setTimeout(() => {

                    $('.deleting-app-modal')?.get(0)?.close();
                    puter.ui.alert(err?.message, [
                        {
                            label: 'Ok',
                        },
                    ]);
                },
                    // make sure the modal was shown for at least 2 seconds
                    (Date.now() - init_ts) > 2000 ? 1 : 2000 - (Date.now() - init_ts));
            })
    }
})

// generate app link
function applink(app) {
    return protocol + `://${domain}${ port ? ':' + port : '' }/app/${app.name}`;
}

/**
 * Generates the HTML for the app editing section.
 * 
 * @param {Object} app - The app object containing details of the app to be edited.
 *  * 
 * @returns {string} HTML string for the app editing section.
 * 
 * @description
 * This function creates the HTML for the app editing interface, including:
 * - App icon and title display
 * - Options to open, add to desktop, or delete the app
 * - Tabs for deployment and settings
 * - Form fields for editing various app properties
 * - Display of app statistics
 * 
 * The generated HTML includes interactive elements and placeholders for 
 * dynamic content to be filled or updated by other functions.
 * 
 * @example
 * const appEditHTML = generate_edit_app_section(myAppObject);
 * $('#edit-app').html(appEditHTML);
 */

function generate_edit_app_section(app) {
    if(app.result)
        app = app.result;

    let maximize_on_start = app.maximize_on_start ? 'checked' : '';

    let h = ``;
    h += `
        <div class="edit-app-navbar">
            <div style="flex-grow:1;">
                <img class="app-icon" data-uid="${html_encode(app.uid)}" src="${html_encode(!app.icon ? './img/app.svg' : app.icon)}">
                <h3 class="app-title" data-uid="${html_encode(app.uid)}">${html_encode(app.title)}${app.metadata?.locked ? lock_svg : ''}</h3>
                <div style="margin-top: 4px; margin-bottom: 4px;">
                    <span class="open-app-btn" data-app-uid="${html_encode(app.uid)}" data-app-name="${html_encode(app.name)}">Open</span>
                    <span style="margin: 5px; opacity: 0.3;">&bull;</span>
                    <span class="add-app-to-desktop" data-app-uid="${html_encode(app.uid)}" data-app-title="${html_encode(app.title)}">Add Shortcut to Desktop</span>
                    <span style="margin: 5px; opacity: 0.3;">&bull;</span>
                    <span title="Delete app" class="delete-app-settings" data-app-name="${html_encode(app.name)}" data-app-title="${html_encode(app.title)}" data-app-uid="${html_encode(app.uid)}">Delete</span>
                </div>
                <a class="app-url" target="_blank" data-uid="${html_encode(app.uid)}" href="${html_encode(applink(app))}">${html_encode(applink(app))}</a>
            </div>
            <button class="back-to-main-btn button button-default">Back</button>
        </div>

        <ul class="section-tab-buttons disable-user-select">
            <li class="section-tab-btn active" data-tab="deploy"><span>Deploy</span></li>
            <li class="section-tab-btn" data-tab="info"><span>Settings</span></li>
        </ul>

        <div class="section-tab active" data-tab="deploy">
            <div class="success deploy-success-msg">
                New version deployed successfully 🎉<span class="close-success-msg">&times;</span>
                <p style="margin-bottom:0;"><span class="open-app button button-action" data-uid="${html_encode(app.uid)}" data-app-name="${html_encode(app.name)}">Give it a try!</span></p>
            </div>
            <div class="drop-area disable-user-select">${drop_area_placeholder}</div>
            <button class="deploy-btn disable-user-select button button-primary disabled">Deploy Now</button>
        </div>

        <div class="section-tab" data-tab="info">
            <form style="clear:both; padding-bottom: 50px;">
                <div class="error" id="edit-app-error"></div>
                <div class="success" id="edit-app-success">App has been successfully updated.<span class="close-success-msg">&times;</span>
                <p style="margin-bottom:0;"><span class="open-app button button-action" data-uid="${html_encode(app.uid)}" data-app-name="${html_encode(app.name)}">Give it a try!</span></p>
                </div>
                <input type="hidden" id="edit-app-uid" value="${html_encode(app.uid)}">

                <h3 style="font-size: 23px; border-bottom: 1px solid #EEE; margin-top: 40px;">Basic</h3>
                <label for="edit-app-title">Title</label>
                <input type="text" id="edit-app-title" placeholder="My Awesome App!" value="${html_encode(app.title)}">

                <label for="edit-app-name">Name</label>
                <input type="text" id="edit-app-name" placeholder="my-awesome-app" style="font-family: monospace;" value="${html_encode(app.name)}">

                <label for="edit-app-index-url">Index URL</label>
                <input type="text" id="edit-app-index-url" placeholder="https://example-app.com/index.html" value="${html_encode(app.index_url)}">
                
                <label for="edit-app-app-id">App ID</label>
                <div style="overflow:hidden;">
                    <input type="text" style="width: 362px; float:left;" class="app-uid" value="${html_encode(app.uid)}" readonly><span class="copy-app-uid" style="cursor: pointer; height: 35px; display: inline-block; width: 50px; text-align: center; line-height: 35px; margin-left:5px;">${copy_svg}</span>
                </div>

                <label for="edit-app-icon">Icon</label>
                <div id="edit-app-icon" style="background-image:url(${!app.icon ? './img/app.svg' : html_encode(app.icon)});" ${app.icon ? 'data-url="' + html_encode(app.icon) + '"' : ''}  ${app.icon ? 'data-base64="' + html_encode(app.icon) + '"' : ''} >
                    <div id="change-app-icon">Change App Icon</div>
                </div>
                <span id="edit-app-icon-delete" style="${app.icon ? 'display:block;' : ''}">Remove icon</span>

                ${generateSocialImageSection(app)}
                <label for="edit-app-description">Description</label>
                <textarea id="edit-app-description">${html_encode(app.description)}</textarea>
                
                <label for="edit-app-category">Category</label>
                <select id="edit-app-category" class="category-select">
                    <option value="">Select a category</option>
                    ${APP_CATEGORIES.map(category => 
                        `<option value="${html_encode(category.id)}" ${app.metadata?.category === category.id ? 'selected' : ''}>${html_encode(category.label)}</option>`
                    ).join('')}
                </select>

                <label for="edit-app-filetype-associations">File Associations</label>
                <p style="margin-top: 10px; font-size:13px;">A comma-separated list of file type specifiers. For example if you include <code>.txt</code>, your apps could be opened when a user clicks on a TXT file.</p>
                <textarea id="edit-app-filetype-associations" placeholder=".txt, .jpg, application/json">${app.filetype_associations}</textarea>

                <h3 style="font-size: 23px; border-bottom: 1px solid #EEE; margin-top: 50px; margin-bottom: 0px;">Window</h3>
                <div>
                    <input type="checkbox" id="edit-app-background" name="edit-app-background" value="true" style="margin-top:30px;" ${app.background ? 'checked' : ''}>
                    <label for="edit-app-background" style="display: inline;">Run as a background process.</label>
                </div>

                <div>
                    <input type="checkbox" id="edit-app-fullpage-on-landing" name="edit-app-fullpage-on-landing" value="true" style="margin-top:30px;" ${app.metadata?.fullpage_on_landing ? 'checked' : ''} ${app.background ? 'disabled' : ''}>
                    <label for="edit-app-fullpage-on-landing" style="display: inline;">Load in full-page mode when a user lands directly on this app.</label>
                </div>

                <div>
                    <input type="checkbox" id="edit-app-maximize-on-start" name="edit-app-maximize-on-start" value="true" style="margin-top:30px;" ${maximize_on_start ? 'checked' : ''} ${app.background ? 'disabled' : ''}>
                    <label for="edit-app-maximize-on-start" style="display: inline;">Maximize window on start</label>
                </div>
                
                <div>
                    <label for="edit-app-window-width">Initial window width</label>
                    <input type="number" id="edit-app-window-width" placeholder="680" value="${html_encode(app.metadata?.window_size?.width ?? 680)}" style="width:200px;" ${maximize_on_start || app.background ? 'disabled' : ''}>
                    <label for="edit-app-window-height">Initial window height</label>
                    <input type="number" id="edit-app-window-height" placeholder="380" value="${html_encode(app.metadata?.window_size?.height ?? 380)}" style="width:200px;" ${maximize_on_start || app.background ? 'disabled' : ''}>
                </div>

                <div style="margin-top:30px;">
                    <label for="edit-app-window-top">Initial window top</label>
                    <input type="number" id="edit-app-window-top" placeholder="100" value="${app.metadata?.window_position?.top ? html_encode(app.metadata.window_position.top) : ''}" style="width:200px;" ${maximize_on_start || app.background ? 'disabled' : ''}>
                    <label for="edit-app-window-left">Initial window left</label>
                    <input type="number" id="edit-app-window-left" placeholder="100" value="${app.metadata?.window_position?.left ? html_encode(app.metadata.window_position.left) : ''}" style="width:200px;" ${maximize_on_start || app.background ? 'disabled' : ''}>
                </div>

                <div style="margin-top:30px;">
                    <input type="checkbox" id="edit-app-window-resizable" name="edit-app-window-resizable" value="true" ${app.metadata?.window_resizable ? 'checked' : ''} ${app.background ? 'disabled' : ''}>
                    <label for="edit-app-window-resizable" style="display: inline;">Resizable window</label>
                </div>

                <div style="margin-top:30px;">
                    <input type="checkbox" id="edit-app-hide-titlebar" name="edit-app-hide-titlebar" value="true" ${app.metadata?.hide_titlebar ? 'checked' : ''} ${app.background ? 'disabled' : ''}>
                    <label for="edit-app-hide-titlebar" style="display: inline;">Hide window titlebar</label>
                </div>

                <h3 style="font-size: 23px; border-bottom: 1px solid #EEE; margin-top: 50px; margin-bottom: 0px;">Misc</h3>
                <div style="margin-top:30px;">
                    <input type="checkbox" id="edit-app-locked" name="edit-app-locked" value="true" ${app.metadata?.locked ? 'checked' : ''}>
                    <label for="edit-app-locked" style="display: inline;">Locked</label>
                    <p>When locked, the app cannot be deleted. This is useful to prevent accidental deletion of important apps.</p>
                </div>

                <h3 style="font-size: 23px; border-bottom: 1px solid #EEE; margin-top: 50px; margin-bottom: 0px;">Advanced</h3>
                <div style="margin-top:30px;">
                    <input type="checkbox" id="edit-app-credentialless" name="edit-app-credentialless" value="true" ${(app.metadata?.credentialless === true || app.metadata === undefined || app.metadata?.credentialless === undefined) ? 'checked' : ''}>
                    <label for="edit-app-credentialless" style="display: inline;">Credentialless</label>
                    <p><code>credentialless</code> attribute for the <code>iframe</code> tag.</p>
                </div>

                <div style="z-index: 999; box-shadow: 10px 10px 15px #8c8c8c; overflow: hidden; position: fixed; bottom: 0; background: white; padding: 10px; width: 100%; left: 0;">
                    <button type="button" class="edit-app-save-btn button button-primary" style="margin-right: 40px;">Save</button>
                    <button type="button" class="edit-app-reset-btn button button-secondary">Reset</button>
                </div>
            </form>
        </div>
    `
    return h;
}

/* This function keeps track of the original values of the app before it is edited*/ 
function trackOriginalValues(){
    originalValues = {
        title: $('#edit-app-title').val(),
        name: $('#edit-app-name').val(),
        indexURL: $('#edit-app-index-url').val(),
        description: $('#edit-app-description').val(),
        icon: $('#edit-app-icon').attr('data-base64'),
        fileAssociations: $('#edit-app-filetype-associations').val(),
        category: $('#edit-app-category').val(),
        socialImage: $('#edit-app-social-image').attr('data-base64'),
        windowSettings: {
            width: $('#edit-app-window-width').val(),
            height: $('#edit-app-window-height').val(),
            top: $('#edit-app-window-top').val(),
            left: $('#edit-app-window-left').val()
        },
        checkboxes: {
            maximizeOnStart: $('#edit-app-maximize-on-start').is(':checked'),
            background: $('#edit-app-background').is(':checked'),
            resizableWindow: $('#edit-app-window-resizable').is(':checked'),
            hideTitleBar: $('#edit-app-hide-titlebar').is(':checked'),
            locked: $('#edit-app-locked').is(':checked'),
            credentialless: $('#edit-app-credentialless').is(':checked'),
            fullPageOnLanding: $('#edit-app-fullpage-on-landing').is(':checked')
        }
    };
}

/* This function compares for all fields and checks if anything has changed from before editting*/
function hasChanges() {
    // is icon changed
    if($('#edit-app-icon').attr('data-base64') !== originalValues.icon){
        return true;
    }

    // if social image is changed
    if($('#edit-app-social-image').attr('data-base64') !== originalValues.socialImage){
        return true;
    }

    // if any of the fields have changed
    return(
        $('#edit-app-title').val() !== originalValues.title ||
        $('#edit-app-name').val() !== originalValues.name ||
        $('#edit-app-index-url').val() !== originalValues.indexURL ||
        $('#edit-app-description').val() !== originalValues.description ||
        $('#edit-app-icon').attr('data-base64') !== originalValues.icon ||
        $('#edit-app-filetype-associations').val() !== originalValues.fileAssociations ||
        $('#edit-app-category').val() !== originalValues.category ||
        $('#edit-app-social-image').attr('data-base64') !== originalValues.socialImage ||
        $('#edit-app-window-width').val() !== originalValues.windowSettings.width ||
        $('#edit-app-window-height').val() !== originalValues.windowSettings.height ||
        $('#edit-app-window-top').val() !== originalValues.windowSettings.top ||
        $('#edit-app-window-left').val() !== originalValues.windowSettings.left ||
        $('#edit-app-maximize-on-start').is(':checked') !== originalValues.checkboxes.maximizeOnStart ||
        $('#edit-app-background').is(':checked') !== originalValues.checkboxes.background ||
        $('#edit-app-window-resizable').is(':checked') !== originalValues.checkboxes.resizableWindow ||
        $('#edit-app-hide-titlebar').is(':checked') !== originalValues.checkboxes.hideTitleBar ||
        $('#edit-app-locked').is(':checked') !== originalValues.checkboxes.locked ||
        $('#edit-app-credentialless').is(':checked') !== originalValues.checkboxes.credentialless ||
        $('#edit-app-fullpage-on-landing').is(':checked') !== originalValues.checkboxes.fullPageOnLanding
    );
}

/* This function enables or disables the save button if there are any changes made */
function toggleSaveButton() {
    if (hasChanges()) {
        $('.edit-app-save-btn').prop('disabled', false);
    } else {
        $('.edit-app-save-btn').prop('disabled', true);
    }
}

/* This function enables or disables the reset button if there are any changes made */
function toggleResetButton() {
    if (hasChanges()) {
        $('.edit-app-reset-btn').prop('disabled', false);
    } else {
        $('.edit-app-reset-btn').prop('disabled', true);
    }
}

/* This function revers the changes made back to the original values of the edit form */
function resetToOriginalValues() {
    $('#edit-app-title').val(originalValues.title);
    $('#edit-app-name').val(originalValues.name);
    $('#edit-app-index-url').val(originalValues.indexURL);
    $('#edit-app-description').val(originalValues.description);
    $('#edit-app-filetype-associations').val(originalValues.fileAssociations);
    $('#edit-app-category').val(originalValues.category);
    $('#edit-app-window-width').val(originalValues.windowSettings.width);
    $('#edit-app-window-height').val(originalValues.windowSettings.height);
    $('#edit-app-window-top').val(originalValues.windowSettings.top);
    $('#edit-app-window-left').val(originalValues.windowSettings.left);
    $('#edit-app-maximize-on-start').prop('checked', originalValues.checkboxes.maximizeOnStart);
    $('#edit-app-background').prop('checked', originalValues.checkboxes.background);
    $('#edit-app-window-resizable').prop('checked', originalValues.checkboxes.resizableWindow);
    $('#edit-app-hide-titlebar').prop('checked', originalValues.checkboxes.hideTitleBar);
    $('#edit-app-locked').prop('checked', originalValues.checkboxes.locked);
    $('#edit-app-credentialless').prop('checked', originalValues.checkboxes.credentialless);
    $('#edit-app-fullpage-on-landing').prop('checked', originalValues.checkboxes.fullPageOnLanding);

    if (originalValues.icon) {
        $('#edit-app-icon').css('background-image', `url(${originalValues.icon})`);
        $('#edit-app-icon').attr('data-url', originalValues.icon);
        $('#edit-app-icon').attr('data-base64', originalValues.icon);
        $('#edit-app-icon-delete').show();
    } else {
        $('#edit-app-icon').css('background-image', '');
        $('#edit-app-icon').removeAttr('data-url');
        $('#edit-app-icon').removeAttr('data-base64');
        $('#edit-app-icon-delete').hide();
    }

    if (originalValues.socialImage) {
        $('#edit-app-social-image').css('background-image', `url(${originalValues.socialImage})`);
        $('#edit-app-social-image').attr('data-url', originalValues.socialImage);
        $('#edit-app-social-image').attr('data-base64', originalValues.socialImage);
    } else {
        $('#edit-app-social-image').css('background-image', '');
        $('#edit-app-social-image').removeAttr('data-url');
        $('#edit-app-social-image').removeAttr('data-base64');
    }
}

async function edit_app_section(cur_app_name) {
    $('section:not(.sidebar)').hide();
    $('.tab-btn').removeClass('active');
    $('.tab-btn[data-tab="apps"]').addClass('active');

    let cur_app = await puter.apps.get(cur_app_name, {params: {icon_size: 128}});
    currently_editing_app = cur_app;

    // generate edit app section
    $('#edit-app').html(generate_edit_app_section(cur_app));
    trackOriginalValues();  // Track initial field values
    toggleSaveButton();  // Ensure Save button is initially disabled
    toggleResetButton();  // Ensure Reset button is initially disabled
    $('#edit-app').show();

    // --------------------------------------------------------
    // Dragster
    // --------------------------------------------------------
    let drop_area_content = drop_area_placeholder;

    $('.drop-area').dragster({
        enter: function (dragsterEvent, event) {
            drop_area_content = $('.drop-area').html();
            $('.drop-area').addClass('drop-area-hover');
            $('.drop-area').html(drop_area_placeholder);
        },
        leave: function (dragsterEvent, event) {
            $('.drop-area').html(drop_area_content);
            $('.drop-area').removeClass('drop-area-hover');
        },
        drop: async function (dragsterEvent, event) {
            const e = event.originalEvent;
            e.stopPropagation();
            e.preventDefault();

            // hide previous success message
            $('.deploy-success-msg').fadeOut();

            // remove hover class
            $('.drop-area').removeClass('drop-area-hover');

            //----------------------------------------------------
            // Puter items dropped
            //----------------------------------------------------
            if (e.detail?.items?.length > 0) {
                let items = e.detail.items;

                // ----------------------------------------------------
                // One Puter file dropped
                // ----------------------------------------------------
                if (items.length === 1 && !items[0].isDirectory) {
                    if (items[0].name.toLowerCase() === 'index.html') {
                        dropped_items = items[0].path;
                        $('.drop-area').removeClass('drop-area-hover');
                        $('.drop-area').addClass('drop-area-ready-to-deploy');
                        drop_area_content = `<p style="margin-bottom:0; font-weight: 500;">index.html</p><p>Ready to deploy 🚀</p>`;
                        $('.drop-area').html(drop_area_content);

                        // enable deploy button
                        $('.deploy-btn').removeClass('disabled');

                    } else {
                        puter.ui.alert(`You need to have an index.html file in your deployment.`, [
                            {
                                label: 'Ok',
                            },
                        ]);
                        $('.drop-area').removeClass('drop-area-ready-to-deploy');
                        $('.deploy-btn').addClass('disabled');
                        dropped_items = [];
                    }
                    return;
                }
                // ----------------------------------------------------
                // Multiple Puter files dropped
                // ----------------------------------------------------
                else if (items.length > 1) {
                    let hasIndexHtml = false;
                    for (let item of items) {
                        if (item.name.toLowerCase() === 'index.html') {
                            hasIndexHtml = true;
                            break;
                        }
                    }

                    if (hasIndexHtml) {
                        dropped_items = items;
                        $('.drop-area').removeClass('drop-area-hover');
                        $('.drop-area').addClass('drop-area-ready-to-deploy');
                        drop_area_content = `<p style="margin-bottom:0; font-weight: 500;">${items.length} items</p><p>Ready to deploy 🚀</p>`;
                        $('.drop-area').html(drop_area_content);

                        // enable deploy button
                        $('.deploy-btn').removeClass('disabled');
                    } else {
                        puter.ui.alert(`You need to have an index.html file in your deployment.`, [
                            {
                                label: 'Ok',
                            },
                        ]);
                        $('.drop-area').removeClass('drop-area-ready-to-deploy');
                        $('.drop-area').removeClass('drop-area-hover');
                        $('.deploy-btn').addClass('disabled');
                        dropped_items = [];
                    }
                    return;
                }
                // ----------------------------------------------------
                // One Puter directory dropped
                // ----------------------------------------------------
                else if (items.length === 1 && items[0].isDirectory) {
                    let children = await puter.fs.readdir(items[0].path);
                    // check if index.html exists, if found, deploy entire directory
                    for (let child of children) {
                        if (child.name === 'index.html') {
                            // deploy(currently_editing_app, items[0].path);
                            dropped_items = items[0].path;
                            let rootItems = '';

                            if (children.length === 1)
                                rootItems = children[0].name;
                            else if (children.length === 2)
                                rootItems = children[0].name + ', ' + children[1].name;
                            else if (children.length === 3)
                                rootItems = children[0].name + ', ' + children[1].name + ', and' + children[1].name;
                            else if (children.length > 3)
                                rootItems = children[0].name + ', ' + children[1].name + ', and ' + (children.length - 2) + ' more item' + (children.length - 2 > 1 ? 's' : '');

                            $('.drop-area').removeClass('drop-area-hover');
                            $('.drop-area').addClass('drop-area-ready-to-deploy');
                            drop_area_content = `<p style="margin-bottom:0; font-weight: 500;">${rootItems}</p><p>Ready to deploy 🚀</p>`;
                            $('.drop-area').html(drop_area_content);

                            // enable deploy button
                            $('.deploy-btn').removeClass('disabled');
                            return;
                        }
                    }

                    // no index.html in directory
                    puter.ui.alert(index_missing_error, [
                        {
                            label: 'Ok',
                        },
                    ]);
                    $('.drop-area').removeClass('drop-area-ready-to-deploy');
                    $('.deploy-btn').addClass('disabled');
                    dropped_items = [];
                }

                return false;
            }

            //-----------------------------------------------------------------------------
            // Local items dropped
            //-----------------------------------------------------------------------------
            if (!e.dataTransfer || !e.dataTransfer.items || e.dataTransfer.items.length === 0)
                return;

            // get dropped items
            dropped_items = await puter.ui.getEntriesFromDataTransferItems(e.dataTransfer.items);

            // generate a flat array of full paths from the dropped items
            let paths = [];
            for (let item of dropped_items) {
                paths.push('/' + (item.fullPath ?? item.filepath));
            }

            // generate a directory tree from the paths
            let tree = generateDirTree(paths);

            dropped_items = setRootDirTree(tree, dropped_items);

            // alert if no index.html in root
            if (!hasRootIndexHtml(tree)) {
                puter.ui.alert(index_missing_error, [
                    {
                        label: 'Ok',
                    },
                ]);
                $('.drop-area').removeClass('drop-area-ready-to-deploy');
                $('.deploy-btn').addClass('disabled');
                dropped_items = [];
                return;
            }

            // Get all keys (directories and files) in the root
            const rootKeys = Object.keys(tree);

            // generate a list of items in the root in the form of a string (e.g. /index.html, /css/style.css) with maximum of 3 items
            let rootItems = '';

            if (rootKeys.length === 1)
                rootItems = rootKeys[0];
            else if (rootKeys.length === 2)
                rootItems = rootKeys[0] + ', ' + rootKeys[1];
            else if (rootKeys.length === 3)
                rootItems = rootKeys[0] + ', ' + rootKeys[1] + ', and' + rootKeys[1];
            else if (rootKeys.length > 3)
                rootItems = rootKeys[0] + ', ' + rootKeys[1] + ', and ' + (rootKeys.length - 2) + ' more item' + (rootKeys.length - 2 > 1 ? 's' : '');

            rootItems = html_encode(rootItems);
            $('.drop-area').removeClass('drop-area-hover');
            $('.drop-area').addClass('drop-area-ready-to-deploy');
            drop_area_content = `<p style="margin-bottom:0; font-weight: 500;">${rootItems}</p><p>Ready to deploy 🚀</p>`;
            $('.drop-area').html(drop_area_content);

            // enable deploy button
            $('.deploy-btn').removeClass('disabled');

            return false;
        }
    });

    // Focus on the first input
    $('#edit-app-title').focus();
}

$('.jip-submit-btn').on('click', async function (e) {
    const first_name = $('#jip-first-name').val();
    const last_name = $('#jip-last-name').val();
    const paypal = $('#jip-paypal').val();
    let error;

    if (first_name === '' || last_name === '' || paypal === '')
        error = `All fields are required.`;
    else if (first_name.length > 100)
        error = `<strong>First Name</strong> cannot be longer than ${100}.`;
    else if (last_name.length > 100)
        error = `<strong>Last Name</strong> cannot be longer than ${100}.`;
    else if (paypal.length > 100)
        error = `<strong>Paypal</strong> cannot be longer than ${100}.`;
    // check if email is valid
    else if (!validateEmail(paypal))
        error = `Paypal email must be a valid email address.`;

    // error?
    if (error) {
        $('#jip-error').show();
        $('#jip-error').html(error);
        document.body.scrollTop = document.documentElement.scrollTop = 0;
        return;
    }

    // disable submit button
    $('.jip-submit-btn').prop('disabled', true);

    $.ajax({
        url: puter.APIOrigin + "/jip",
        type: 'POST',
        async: true,
        contentType: "application/json",
        data: JSON.stringify({
            first_name: first_name,
            last_name: last_name,
            paypal: paypal,
        }),
        headers: {
            "Authorization": "Bearer " + puter.authToken
        },
        success: function () {
            $('#jip-success').show();
            $('#jip-form').hide();
            //enable submit button
            $('.jip-submit-btn').prop('disabled', false);
            // update dev profile
            $('#payout-method-email').html(paypal);
            // show payout method tab
            $('.tab-btn[data-tab="payout-method"]').show();
        },
        error: function (err) {
            $('#jip-error').show();
            $('#jip-error').html(err.message);
            // scroll to top so that user sees error message
            document.body.scrollTop = document.documentElement.scrollTop = 0;
            // enable submit button
            $('.jip-submit-btn').prop('disabled', false);
        }
    })
})

$(document).on('click', '.edit-app-save-btn', async function (e) {
    const title = $('#edit-app-title').val();
    const name = $('#edit-app-name').val();
    const index_url = $('#edit-app-index-url').val();
    const description = $('#edit-app-description').val();
    const uid = $('#edit-app-uid').val();
    const height = $('#edit-app-window-height').val();
    const width = $('#edit-app-window-width').val();
    const top = $('#edit-app-window-top').val();
    const left = $('#edit-app-window-left').val();
    const category = $('#edit-app-category').val();

    let filetype_associations = $('#edit-app-filetype-associations').val();

    let icon;

    let error;

    //validation
    if (title === '')
        error = `<strong>Title</strong> is required.`;
    else if (title.length > 60)
        error = `<strong>Title</strong> cannot be longer than ${60}.`;
    else if (name === '')
        error = `<strong>Name</strong> is required.`;
    else if (name.length > 60)
        error = `<strong>Name</strong> cannot be longer than ${60}.`;
    else if (index_url === '')
        error = `<strong>Index URL</strong> is required.`;
    else if (!name.match(/^[a-zA-Z0-9-_-]+$/))
        error = `<strong>Name</strong> can only contain letters, numbers, dash (-) and underscore (_).`;
    else if (!is_valid_url(index_url))
        error = `<strong>Index URL</strong> must be a valid url.`;
    else if (!index_url.toLowerCase().startsWith('https://') && !index_url.toLowerCase().startsWith('http://'))
        error = `<strong>Index URL</strong> must start with 'https://' or 'http://'.`;
    // height must be a number
    else if (isNaN(height))
        error = `<strong>Window Height</strong> must be a number.`;
    // height must be greater than 0
    else if (height <= 0)
        error = `<strong>Window Height</strong> must be greater than 0.`;
    // width must be a number
    else if (isNaN(width))
        error = `<strong>Window Width</strong> must be a number.`;
    // width must be greater than 0
    else if (width <= 0)
        error = `<strong>Window Width</strong> must be greater than 0.`;
    // top must be a number
    else if (top && isNaN(top))
        error = `<strong>Window Top</strong> must be a number.`;
    // left must be a number
    else if (left && isNaN(left))
        error = `<strong>Window Left</strong> must be a number.`;

    // download icon from URL
    else {
        let icon_url = $('#edit-app-icon').attr('data-url');
        let icon_base64 = $('#edit-app-icon').attr('data-base64');

        if(icon_base64){
            icon = icon_base64;
        }else if (icon_url) {
            icon = await getBase64ImageFromUrl(icon_url);
            let app_max_icon_size = 5 * 1024 * 1024;
            if (icon.length > app_max_icon_size)
                error = `Icon cannot be larger than ${byte_format(app_max_icon_size)}`;
            // make sure icon is an image
            else if (!icon.startsWith('data:image/') && !icon.startsWith('data:application/octet-stream'))
                error = `Icon must be an image.`;
        }else{
            icon = null;
        }
    }

<<<<<<< HEAD
=======
    // parse filetype_associations
    if(filetype_associations !== ''){
        filetype_associations = JSON.parse(filetype_associations);
        filetype_associations = filetype_associations.map((type) => {
            const fileType = type.value;
            if (
                !fileType ||
                fileType === "." ||
                fileType === "/"
            ) {
                error = `<strong>File Association Type</strong> must be valid.`;
                return null; // Return null for invalid cases
            }
            const lower = fileType.toLocaleLowerCase();

            if (fileType.includes("/")) {
            return lower;
            } else if (fileType.includes(".")) {
            return "." + lower.split(".")[1];
            } else {
            return "." + lower;
            }
        }).filter(Boolean);
    }

>>>>>>> eb7494ce
    // error?
    if (error) {
        $('#edit-app-error').show();
        $('#edit-app-error').html(error);
        document.body.scrollTop = document.documentElement.scrollTop = 0;
        return;
    }

    // show working spinner
    puter.ui.showSpinner();

    // parse filetype_associations
    filetype_associations = filetype_associations.split(',').map(element => element.trim());
    // disable submit button
    $('.edit-app-save-btn').prop('disabled', true);

    let socialImageUrl = null;
    if ($('#edit-app-social-image').attr('data-base64')) {
        socialImageUrl = await handleSocialImageUpload(name, $('#edit-app-social-image').attr('data-base64'));
    } else if ($('#edit-app-social-image').attr('data-url')) {
        socialImageUrl = $('#edit-app-social-image').attr('data-url');
    }
    
    puter.apps.update(currently_editing_app.name, {
        title: title,
        name: name,
        indexURL: index_url,
        icon: icon,
        description: description,
        maximizeOnStart: $('#edit-app-maximize-on-start').is(":checked"),
        background: $('#edit-app-background').is(":checked"),
        metadata: {
            fullpage_on_landing: $('#edit-app-fullpage-on-landing').is(":checked"),
            social_image: socialImageUrl,
            category: category || null,
            window_size: {
                width: width ?? 800,
                height: height ?? 600,
            },
            window_position: {
                top: top,
                left: left,
            },
            window_resizable: $('#edit-app-window-resizable').is(":checked"),
            hide_titlebar: $('#edit-app-hide-titlebar').is(":checked"),
            locked: $(`#edit-app-locked`).is(":checked") ?? false,
            credentialless: $(`#edit-app-credentialless`).is(":checked") ?? true,

        },
        filetypeAssociations: filetype_associations,
    }).then(async (app) => {
        currently_editing_app = app;
        trackOriginalValues();  // Update original values after save
        toggleSaveButton();  //Disable Save Button after succesful save
        toggleResetButton();  //DIsable Reset Button after succesful save
        $('#edit-app-error').hide();
        $('#edit-app-success').show();
        document.body.scrollTop = document.documentElement.scrollTop = 0;
        // Update open-app-btn
        $(`.open-app-btn[data-app-uid="${uid}"]`).attr('data-app-name', app.name);
        $(`.open-app[data-uid="${uid}"]`).attr('data-app-name', app.name);
        // Update title
        $(`.app-title[data-uid="${uid}"]`).html(html_encode(app.title));
        // Update app link
        $(`.app-url[data-uid="${uid}"]`).html(applink(app));
        $(`.app-url[data-uid="${uid}"]`).attr('href', applink(app));
        // Update icons
        $(`.app-icon[data-uid="${uid}"]`).attr('src', html_encode(app.icon ? app.icon : './img/app.svg'));
        $(`[data-app-uid="${uid}"]`).attr('data-app-title', html_encode(app.title));
        $(`[data-app-name="${uid}"]`).attr('data-app-name', html_encode(app.name));
    }).catch((err) => {
        $('#edit-app-success').hide();
        $('#edit-app-error').show();
        $('#edit-app-error').html(err.error?.message);
        // scroll to top so that user sees error message
        document.body.scrollTop = document.documentElement.scrollTop = 0;
        // re-enable submit button
        $('.edit-app-save-btn').prop('disabled', false);
    }).finally(() => {
        puter.ui.hideSpinner();
    })
})

$(document).on('input change', '#edit-app input, #edit-app textarea, #edit-app select', () => {
    toggleSaveButton();
    toggleResetButton();
});

$(document).on('click', '.edit-app-reset-btn', function () {
    resetToOriginalValues();
    toggleSaveButton();   // Disable Save button since values are reverted to original
    toggleResetButton();  //Disable Reset button since values are reverted to original
});

$(document).on('click', '.open-app-btn', async function (e) {
    puter.ui.launchApp($(this).attr('data-app-name'))
})

$('#earn-money-c2a-close').click(async function (e) {
    $('#earn-money').get(0).close();
    puter.kv.set('earn-money-c2a-closed', 'true')
})

$('#earn-money::backdrop').click(async function (e) {
    alert();
    $('#earn-money').get(0).close();
    puter.kv.set('earn-money-c2a-closed', 'true')
})

$(document).on('click', '.edit-app-open-app-btn', async function (e) {
    puter.ui.launchApp($(this).attr('data-app-name'))
})

$(document).on('click', '.delete-app-settings', async function (e) {
    let app_uid = $(this).attr('data-app-uid');
    let app_name = $(this).attr('data-app-name');
    let app_title = $(this).attr('data-app-title');

    // check if app is locked
    const app_data = await puter.apps.get(app_name, {params: {icon_size: 16}});

    if(app_data.metadata?.locked){
        puter.ui.alert(`<strong>${app_data.title}</strong> is locked and cannot be deleted.`, [
            {
                label: 'Ok',
            },
        ], {
            type: 'warning',
        });
        return;
    }

    // confirm delete
    const alert_resp = await puter.ui.alert(`Are you sure you want to premanently delete <strong>${html_encode(app_title)}</strong>?`,
        [
            {
                label: 'Yes, delete permanently',
                value: 'delete',
                type: 'danger',
            },
            {
                label: 'Cancel'
            },
        ]
    );

    if (alert_resp === 'delete') {
        let init_ts = Date.now();
        $('.deleting-app-modal')?.get(0)?.showModal();
        puter.apps.delete(app_name).then(async (app) => {
                setTimeout(() => {
                    $('.deleting-app-modal')?.get(0)?.close();
                    $('.back-to-main-btn').trigger('click');
                },
                    // make sure the modal was shown for at least 2 seconds
                    (Date.now() - init_ts) > 2000 ? 1 : 2000 - (Date.now() - init_ts));
                // get app directory
                puter.fs.stat({
                    path: `/${authUsername}/AppData/${dev_center_uid}/${app_uid}`,
                    returnSubdomains: true,
                }).then(async (stat) => {
                    // delete subdomain associated with the app dir
                    puter.hosting.delete(stat.subdomains[0].subdomain)
                    // delete app directory
                    puter.fs.delete(
                        `/${authUsername}/AppData/${dev_center_uid}/${app_uid}`,
                        { recursive: true }
                    )
                })
            }).catch(async (err) => {
                setTimeout(() => {
                    $('.deleting-app-modal')?.get(0)?.close();
                    puter.ui.alert(err?.message, [
                        {
                            label: 'Ok',
                        },
                    ]);
                },
                    (Date.now() - init_ts) > 2000 ? 1 : (2000 - (Date.now() - init_ts)));
            })
    }
})

$(document).on('click', '.edit-app', async function (e) {
    $('#edit-app-uid').val($(this).attr('data-app-uid'));
})

$(document).on('click', '.back-to-main-btn', function (e) {
    $('section:not(.sidebar)').hide();
    $('.tab-btn').removeClass('active');
    $('.tab-btn[data-tab="apps"]').addClass('active');

    // get apps
    $('#loading').show();
    setTimeout(function () {
        puter.apps.list({params: {icon_size: 64}}).then((apps_res) => {
            // uncheck the select all checkbox
            $('.select-all-apps').prop('checked', false);

            $('#loading').hide();
            apps = apps_res;
            if (apps.length > 0) {
                if (activeTab === 'apps') {
                    $('#no-apps-notice').hide();
                    $('#app-list').show();
                }
                $('.app-card').remove();
                apps.forEach(app => {
                    $('#app-list-table > tbody').append(generate_app_card(app));
                });
                count_apps();
                sort_apps();
            } else
                $('#no-apps-notice').show();
        })
    }, 1000);
})

function count_apps() {
    let count = 0;
    $('.app-card').each(function () {
        count++;
    })
    $('.app-count').html(count);
    return count;
}

// https://stackoverflow.com/a/43467144/1764493
function is_valid_url(string) {
    let url;

    try {
        url = new URL(string);
    } catch (_) {
        return false;
    }

    return url.protocol === "http:" || url.protocol === "https:";
}

$(document).on('click', '#edit-app-icon-delete', async function (e) {
    $('#edit-app-icon').css('background-image', ``);
    $('#edit-app-icon').removeAttr('data-url');
    $('#edit-app-icon').removeAttr('data-base64');
    $('#edit-app-icon-delete').hide();

    toggleSaveButton();
    toggleResetButton();
})

$(document).on('click', '#edit-app-icon', async function (e) {
    const res2 = await puter.ui.showOpenFilePicker({
        accept: "image/*",
    });

    const icon = await puter.fs.read(res2.path);
    // convert blob to base64
    const reader = new FileReader();
    reader.readAsDataURL(icon);

    reader.onloadend = function () {
        let image = reader.result;
        // Get file extension
        let fileExtension = res2.name.split('.').pop();

        // Get MIME type
        let mimeType = getMimeType(fileExtension);

        // Replace MIME type in the data URL
        image = image.replace('data:application/octet-stream;base64', `data:${mimeType};base64`);

        $('#edit-app-icon').css('background-image', `url(${image})`);
        $('#edit-app-icon').attr('data-base64', image);
        $('#edit-app-icon-delete').show();

        toggleSaveButton();
        toggleResetButton();
    }
})

async function getBase64ImageFromUrl(imageUrl) {
    var res = await fetch(imageUrl);
    var blob = await res.blob();

    return new Promise((resolve, reject) => {
        var reader = new FileReader();
        reader.addEventListener("load", function () {
            resolve(reader.result);
        }, false);

        reader.onerror = () => {
            return reject(this);
        };
        reader.readAsDataURL(blob);
    })
}

/**
 * Generates HTML for an individual app card in the app list.
 * 
 * @param {Object} app - The app object containing details of the app.
 *  * 
 * @returns {string} HTML string representing the app card.
 * 
 * @description
 * This function creates an HTML string for an app card, which includes:
 * - Checkbox for app selection
 * - App icon and title
 * - Links to open, edit, add to desktop, or delete the app
 * - Display of app statistics (user count, open count)
 * - Creation date
 * - Incentive program status badge (if applicable)
 * 
 * The generated HTML is designed to be inserted into the app list table.
 * It includes data attributes for various interactive features and 
 * event handling.
 * 
 * @example
 * const appCardHTML = generate_app_card(myAppObject);
 * $('#app-list-table > tbody').append(appCardHTML);
 */
function generate_app_card(app) {
    let h = ``;
    h += `<tr class="app-card" data-uid="${html_encode(app.uid)}" data-title="${html_encode(app.title)}" data-name="${html_encode(app.name)}">`;
    // check box
    h += `<td style="height: 60px; width: 20px;">`;
        h += `<div style="width: 20px; height: 20px; margin-top: 20px; margin-right: 10px; flex-shrink:0;">`;
            h += `<input type="checkbox" class="app-checkbox" data-app-uid="${html_encode(app.uid)}" data-app-name="${html_encode(app.name)}" style="width: 20px; height: 20px;">`;
        h += `</div>`;
    h += `</td>`;
    // App info
    h += `<td style="height: 60px; width: 450px; display: flex; flex-direction: row; overflow:hidden;">`;
    // Icon
    h += `<div class="got-to-edit-app" data-app-name="${html_encode(app.name)}" data-app-title="${html_encode(app.title)}" data-app-locked="${html_encode(app.metadata?.locked)}" data-app-uid="${html_encode(app.uid)}" style="background-position: center; background-repeat: no-repeat; background-size: 92%; background-image:url(${app.icon === null ? './img/app.svg' : app.icon}); width: 60px; height: 60px; float:left; margin-bottom: -14px; color: #414b56; cursor: pointer; background-color: white; border-radius: 3px; flex-shrink:0;"></div>`;
    // Info
    h += `<div style="float:left; padding-left: 10px;">`;
    // Title
    h += `<h3 class="got-to-edit-app app-card-title" data-app-name="${html_encode(app.name)}" data-app-title="${html_encode(app.title)}" data-app-uid="${html_encode(app.uid)}">${html_encode(app.title)}${app.metadata?.locked ? lock_svg : ''}</h3>`;
    // // Category
    // if (app.metadata?.category) {
    //     const category = APP_CATEGORIES.find(c => c.id === app.metadata.category);
    //     if (category) {
    //         h += `<div class="app-categories">`;
    //         h += `<span class="app-category">${category.label}</span>`;
    //         h += `</div>`;
    //     }
    // }

    // link
    h += `<a class="app-card-link" href="${html_encode(applink(app))}" target="_blank">${html_encode(applink(app))}</a>`;

    // toolbar
    h += `<div style="" class="app-row-toolbar disable-user-select">`;

    // Open
    h += `<span title="Open app" class="open-app-btn" data-app-uid="${html_encode(app.uid)}" data-app-name="${html_encode(app.name)}" style="">Open</span>`;
    h += `<span style="margin-right: 10px; margin-left: 10px; color: #CCC; cursor:default;">&bull;</span>`;

    // Settings
    h += `<span title="Edit app" class="edit-app" data-app-name="${html_encode(app.name)}" data-app-title="${html_encode(app.title)}" data-app-uid="${html_encode(app.uid)}">Settings</span>`;
    h += `<span style="margin-right: 10px; margin-left: 10px; color: #CCC; cursor:default;">&bull;</span>`;

    // add to desktop
    h += `<span class="add-app-to-desktop" data-app-uid="${html_encode(app.uid)}" data-app-title="${html_encode(app.title)}">Add Shortcut to Desktop</span>`
    h += `<span style="margin-right: 10px; margin-left: 10px; color: #CCC; cursor:default;">&bull;</span>`;

    // Delete
    h += `<span title="Delete app" class="delete-app" data-app-name="${html_encode(app.name)}" data-app-title="${html_encode(app.title)}" data-app-uid="${html_encode(app.uid)}">Delete</span>`;
    h += `</div>`;
    h += `</td>`;

    // users count
    h += `<td style="margin-top:10px; font-size:15px; vertical-align:middle;">`;
    h += `<span title="Users" style="margin-right:20px; width: 100px; display: inline-block;"><img style="width: 20px; margin-right: 5px; margin-bottom: -4px;" src="./img/users.svg">${number_format((app.stats.referral_count ?? 0) + app.stats.user_count)}</span>`;
    h += `</td>`;

    // opens
    h += `<td style="margin-top:10px; font-size:15px; vertical-align:middle;">`;
    h += `<span title="Opens" style="width: 100px; display: inline-block;"><img style="width: 20px; margin-right: 5px; margin-bottom: -4px;" src="./img/views.svg">${number_format(app.stats.open_count)}</span>`;
    h += `</td>`;

    // Created
    h += `<td style="margin-top:10px; font-size:15px; vertical-align:middle;">`;
    h += `<span title="Created" style="width: 130px; display: inline-block;">${moment(app.created_at).format('MMM Do, YYYY')}</span>`;
    h += `</td>`;

    h += `<td style="vertical-align:middle; min-width:200px;">`;
        h += `<div style="overflow: hidden; height: 100%; display: flex; justify-content: center; align-items: center;">`;
            // "Approved for listing"
            h += `<span class="approval-badge approval-badge-lsiting ${app.approved_for_listing ? 'active' : ''}" title="${app.approved_for_listing ? 'Approved for listing in the App Center' : 'Not approved for listing in the App Center'}"></span>`;

            // "Approved for opening items"
            h += `<span class="approval-badge approval-badge-opening ${app.approved_for_opening_items ? 'active' : ''}" title="${app.approved_for_opening_items ? 'Approved for opening items' : 'Not approved for opening items'}"></span>`;

            // "Approved for incentive program"
            h += `<span class="approval-badge approval-badge-incentive ${app.approved_for_incentive_program ? 'active' : ''}" title="${app.approved_for_incentive_program ? 'Approved for the incentive program' : 'Not approved for the incentive program'}"></span>`;
        h += `</div>`;
    h += `</td>`;
    h += `</tr>`;
    return h;
}

/**
 * Formats a binary-byte integer into the human-readable form with units.
 * 
 * @param {integer} bytes 
 * @returns 
 */
window.byte_format = (bytes) => {
    const sizes = ['Bytes', 'KB', 'MB', 'GB', 'TB'];
    if (bytes === 0) return '0 Byte';
    const i = parseInt(Math.floor(Math.log(bytes) / Math.log(1024)));
    return Math.round(bytes / Math.pow(1024, i), 2) + ' ' + sizes[i];
};

/**
 * check if a string is a valid email address
 */
function validateEmail(email) {
    var re = /\S+@\S+\.\S+/;
    return re.test(email);
}

/**
 * Formats a number with grouped thousands.
 *
 * @param {number|string} number - The number to be formatted. If a string is provided, it must only contain numerical characters, plus and minus signs, and the letter 'E' or 'e' (for scientific notation).
 * @param {number} decimals - The number of decimal points. If a non-finite number is provided, it defaults to 0.
 * @param {string} [dec_point='.'] - The character used for the decimal point. Defaults to '.' if not provided.
 * @param {string} [thousands_sep=','] - The character used for the thousands separator. Defaults to ',' if not provided.
 * @returns {string} The formatted number with grouped thousands, using the specified decimal point and thousands separator characters.
 * @throws {TypeError} If the `number` parameter cannot be converted to a finite number, or if the `decimals` parameter is non-finite and cannot be converted to an absolute number.
 */
function number_format(number, decimals, dec_point, thousands_sep) {
    // Strip all characters but numerical ones.
    number = (number + '').replace(/[^0-9+\-Ee.]/g, '');
    var n = !isFinite(+number) ? 0 : +number,
        prec = !isFinite(+decimals) ? 0 : Math.abs(decimals),
        sep = (typeof thousands_sep === 'undefined') ? ',' : thousands_sep,
        dec = (typeof dec_point === 'undefined') ? '.' : dec_point,
        s = '',
        toFixedFix = function (n, prec) {
            var k = Math.pow(10, prec);
            return '' + Math.round(n * k) / k;
        };
    // Fix for IE parseFloat(0.55).toFixed(0) = 0;
    s = (prec ? toFixedFix(n, prec) : '' + Math.round(n)).split('.');
    if (s[0].length > 3) {
        s[0] = s[0].replace(/\B(?=(?:\d{3})+(?!\d))/g, sep);
    }
    if ((s[1] || '').length < prec) {
        s[1] = s[1] || '';
        s[1] += new Array(prec - s[1].length + 1).join('0');
    }
    return s.join(dec);
}

$(document).on('click', '.close-message', function () {
    $($(this).attr('data-target')).fadeOut();
});

$('th.sort').on('click', function (e) {
    // determine what column to sort by
    const sortByColumn = $(this).attr('data-column');

    // toggle sort direction
    if (sortByColumn === sortBy) {
        if (sortDirection === 'asc')
            sortDirection = 'desc';
        else
            sortDirection = 'asc';
    }
    else {
        sortBy = sortByColumn;
        sortDirection = 'desc';
    }

    // update arrow
    $('.sort-arrow').css('display', 'none');
    $('#app-list-table').find('th').removeClass('sorted');
    $(this).find('.sort-arrow-' + sortDirection).css('display', 'inline');
    $(this).addClass('sorted');

    sort_apps();
});

function sort_apps() {
    let sorted_apps;

    // sort
    if (sortDirection === 'asc'){
        sorted_apps = apps.sort((a, b) => {
            if(sortBy === 'name'){
                return a[sortBy].localeCompare(b[sortBy]);
            }else if(sortBy === 'created_at'){
                return new Date(a[sortBy]) - new Date(b[sortBy]);
            } else if(sortBy === 'user_count' || sortBy === 'open_count'){
                return a.stats[sortBy] - b.stats[sortBy];
            }else{
                a[sortBy] > b[sortBy] ? 1 : -1
            }
        });
    }else{
        sorted_apps = apps.sort((a, b) => {
            if(sortBy === 'name'){
                return b[sortBy].localeCompare(a[sortBy]);
            }else if(sortBy === 'created_at'){
                return new Date(b[sortBy]) - new Date(a[sortBy]);
            } else if(sortBy === 'user_count' || sortBy === 'open_count'){
                return b.stats[sortBy] - a.stats[sortBy];
            }else{
                b[sortBy] > a[sortBy] ? 1 : -1
            }
        });
    }
    // refresh app list
    $('.app-card').remove();
    sorted_apps.forEach(app => {
        $('#app-list-table > tbody').append(generate_app_card(app));
    });

    count_apps();

    // show apps that match search_query and hide apps that don't
    if (search_query) {
        // show apps that match search_query and hide apps that don't
        apps.forEach((app) => {
            if (app.title.toLowerCase().includes(search_query.toLowerCase())) {
                $(`.app-card[data-name="${html_encode(app.name)}"]`).show();
            } else {
                $(`.app-card[data-name="${html_encode(app.name)}"]`).hide();
            }
        })
    }
}

window.deploy = async function (app, items) {
    let appdata_dir, current_app_dir;

    // disable deploy button
    $('.deploy-btn').addClass('disabled');

    // change drop area text
    $('.drop-area').html(deploying_spinner + ' <div>Deploying <span class="deploy-percent">(0%)</span></div><p class="reset-deploy button button-secondary"><span>Cancel</span></p>');

    if (typeof items === 'string' && (items.startsWith('/') || items.startsWith('~'))) {
        $('.drop-area').removeClass('drop-area-hover');
        $('.drop-area').addClass('drop-area-ready-to-deploy');
    }

    // --------------------------------------------------------------------
    // Get current directory, we need to delete the existing hostname
    // later on
    // --------------------------------------------------------------------
    try {
        current_app_dir = await puter.fs.stat({
            path: `/${authUsername}/AppData/${dev_center_uid}/${app.uid ?? app.uuid}`,
            returnSubdomains: true
        });
    } catch (err) {
        console.log(err);
    }

    // --------------------------------------------------------------------
    // Delete existing hostnames attached to this app directory if they exist
    // --------------------------------------------------------------------
    if (current_app_dir?.subdomains.length > 0) {
        for (let subdomain of current_app_dir?.subdomains) {
            puter.hosting.delete(subdomain.subdomain)
        }
    }

    // --------------------------------------------------------------------
    // Delete existing app directory
    // --------------------------------------------------------------------
    try {
        await puter.fs.delete(current_app_dir.path)
    } catch (err) {
        console.log(err);
    }

    // --------------------------------------------------------------------
    // Make an app directory under AppData
    // if the directory already exists, it should be overwritten
    // --------------------------------------------------------------------
    try {
        appdata_dir = await puter.fs.mkdir(
            // path
            `/${authUsername}/AppData/${dev_center_uid}/${app.uid ?? app.uuid}`,
            // options
            { overwrite: true, recursive: true, rename: false }
        )
    } catch (err) {
        console.log(err);
    }

    // --------------------------------------------------------------------
    // (A) One Puter Item: If 'items' is a string and starts with /, it's a path to a Puter item
    // --------------------------------------------------------------------
    if (typeof items === 'string' && (items.startsWith('/') || items.startsWith('~'))) {
        // perform stat on 'items'
        const stat = await puter.fs.stat(items);

        // --------------------------------------------------------------------
        // Puter Directory
        // --------------------------------------------------------------------
        // Perform readdir on 'items'
        // todo there is apparently a bug in Puter where sometimes path is literally missing from the items
        // returned by readdir. This is the 'path' that readdit didn't return a path for: "~/Desktop/particle-clicker-master"
        if (stat.is_dir) {
            const files = await puter.fs.readdir(items);
            // copy the 'files' to the app directory
            if (files.length > 0) {
                for (let file of files) {
                    // perform copy
                    await puter.fs.copy(
                        file.path,
                        appdata_dir.path,
                        { overwrite: true }
                    );
                    // update progress
                    $('.deploy-percent').text(`(${Math.round((files.indexOf(file) / files.length) * 100)}%)`);
                }
            }
        }
        // --------------------------------------------------------------------
        // Puter File
        // --------------------------------------------------------------------
        else {
            // copy the 'files' to the app directory
            await puter.fs.copy(
                items,
                appdata_dir.path,
                { overwrite: true }
            );
        }

        // generate new hostname with a random suffix
        let hostname = `${currently_editing_app.name}-${(Math.random() + 1).toString(36).substring(7)}`;

        // --------------------------------------------------------------------
        // Create a router for the app with the fresh hostname
        // we change hostname every time to prevent caching issues
        // --------------------------------------------------------------------
        puter.hosting.create(hostname, appdata_dir.path).then(async (res) => {
            // TODO this endpoint needs to be able to update only the specified fields
            puter.apps.update(currently_editing_app.name, {
                indexURL: protocol + `://${hostname}.` + static_hosting_domain,
                title: currently_editing_app.title,
                name: currently_editing_app.name,
                icon: currently_editing_app.icon,
                description: currently_editing_app.description,
                maximizeOnStart: currently_editing_app.maximize_on_start,
                background: currently_editing_app.background,
                filetypeAssociations: currently_editing_app.filetype_associations,
            })
            // set the 'Index URL' field for the 'Settings' tab
            $('#edit-app-index-url').val(protocol + `://${hostname}.` + static_hosting_domain);
            // show success message
            $('.deploy-success-msg').show();
            // reset drop area
            reset_drop_area();
        })
    }
    // --------------------------------------------------------------------
    // (B) Multiple Puter Items: If `items` is an Array `items[0]` has `uid` 
    // then it's a Puter Item Array.
    // --------------------------------------------------------------------
    else if (Array.isArray(items) && items[0].uid) {
        // If there's no index.html in the root, return
        if (!hasRootIndexHtml)
            return;

        // copy the 'files' to the app directory
        for (let item of items) {
            // perform copy
            await puter.fs.copy(
                item.fullPath ? item.fullPath : item.path ? item.path : item.filepath,
                appdata_dir.path,
                { overwrite: true }
            );
            // update progress
            $('.deploy-percent').text(`(${Math.round((items.indexOf(item) / items.length) * 100)}%)`);
        }

        // generate new hostname with a random suffix
        let hostname = `${currently_editing_app.name}-${(Math.random() + 1).toString(36).substring(7)}`;

        // --------------------------------------------------------------------
        // Create a router for the app with the fresh hostname
        // we change hostname every time to prevent caching issues
        // --------------------------------------------------------------------
        puter.hosting.create(hostname, appdata_dir.path).then(async (res) => {
            // TODO this endpoint needs to be able to update only the specified fields
            puter.apps.update(currently_editing_app.name, {
                indexURL: protocol + `://${hostname}.` + static_hosting_domain,
                title: currently_editing_app.title,
                name: currently_editing_app.name,
                icon: currently_editing_app.icon,
                description: currently_editing_app.description,
                maximizeOnStart: currently_editing_app.maximize_on_start,
                background: currently_editing_app.background,
                filetypeAssociations: currently_editing_app.filetype_associations,
            })
            // set the 'Index URL' field for the 'Settings' tab
            $('#edit-app-index-url').val(protocol + `://${hostname}.` + static_hosting_domain);
            // show success message
            $('.deploy-success-msg').show();
            // reset drop area
            reset_drop_area();
        })
    }

    // --------------------------------------------------------------------
    // (C) Local Items: Upload new deploy
    // --------------------------------------------------------------------
    else {
        puter.fs.upload(
            items,
            `/${authUsername}/AppData/${dev_center_uid}/${currently_editing_app.uid}`,
            {
                dedupeName: false,
                overwrite: false,
                parsedDataTransferItems: true,
                createMissingAncestors: true,
                progress: function (operation_id, op_progress) {
                    $('.deploy-percent').text(`(${op_progress}%)`);
                },
            }).then(async (uploaded) => {
                // new hostname
                let hostname = `${currently_editing_app.name}-${(Math.random() + 1).toString(36).substring(7)}`;

                // ----------------------------------------
                // Create a router for the app with a fresh hostname
                // we change hostname every time to prevent caching issues
                // ----------------------------------------
                puter.hosting.create(hostname, appdata_dir.path).then(async (res) => {
                    // TODO this endpoint needs to be able to update only the specified fields
                    puter.apps.update(currently_editing_app.name, {
                        indexURL: protocol + `://${hostname}.` + static_hosting_domain,
                        title: currently_editing_app.title,
                        name: currently_editing_app.name,
                        icon: currently_editing_app.icon,
                        description: currently_editing_app.description,
                        maximizeOnStart: currently_editing_app.maximize_on_start,
                        background: currently_editing_app.background,
                        filetypeAssociations: currently_editing_app.filetype_associations,
                    })
                    // set the 'Index URL' field for the 'Settings' tab
                    $('#edit-app-index-url').val(protocol + `://${hostname}.` + static_hosting_domain);
                    // show success message
                    $('.deploy-success-msg').show();
                    // reset drop area
                    reset_drop_area()
                })
            })
    }
}

$(document).on('click', '.section-tab-btn', function (e) {
    // hide all tabs
    $('.section-tab').hide();
    // show section
    $('.section-tab[data-tab="' + $(this).attr('data-tab') + '"]').show();
    // remove active class from all tab buttons
    $('.section-tab-btn').removeClass('active');
    // add active class to clicked tab button
    $(this).addClass('active');
})

function generateDirTree(paths) {
    const root = {};

    for (let path of paths) {
        let parts = path.split('/');
        let currentNode = root;
        for (let part of parts) {
            if (!part) continue; // skip empty parts, especially leading one
            if (!currentNode[part]) {
                currentNode[part] = {};
            }
            currentNode = currentNode[part];
        }
    }

    return root;
}

function setRootDirTree(tree, items) {
    // Get all keys (directories and files) in the root
    const rootKeys = Object.keys(tree);

    // If there's only one object in the root, check if it's non-empty and return it
    if (rootKeys.length === 1 && typeof tree[rootKeys[0]] === 'object' && Object.keys(tree[rootKeys[0]]).length > 0) {
        let newItems = [];
        for (let item of items) {
            if (item.fullPath)
                item.finalPath = item.fullPath.replace(rootKeys[0], '');
            else if (item.path)
                item.path = item.path.replace(rootKeys[0], '');
            else
                item.filepath = item.filepath.replace(rootKeys[0], '');

            newItems.push(item);
        }
        return newItems;
    } else {
        return items;
    }
}

function hasRootIndexHtml(tree) {
    // Check if index.html exists in the root
    if (tree['index.html']) {
        return true;
    }

    // Get all keys (directories and files) in the root
    const rootKeys = Object.keys(tree);

    // If there's only one directory in the root, check if index.html exists in that directory
    if (rootKeys.length === 1 && typeof tree[rootKeys[0]] === 'object' && tree[rootKeys[0]]['index.html']) {
        return true;
    }

    return false;
}

$(document).on('click', '.close-success-msg', function (e) {
    $(this).closest('div').fadeOut();
})

$(document).on('click', '.open-app', function (e) {
    puter.ui.launchApp($(this).attr('data-app-name'));
})

$(document).on('click', '.insta-deploy-to-new-app', async function (e) {
    $('.insta-deploy-modal').get(0).close();
    let title = await puter.ui.prompt('Please enter a title for your app:', 'My Awesome App');

    if (title.length > 60) {
        puter.ui.alert(`Title cannot be longer than 60.`, [
            {
                label: 'Ok',
            },
        ]);
        // todo go back to create an app prompt and prefill the title input with the title the user entered
        $('.insta-deploy-modal').get(0).showModal();
    }
    else if (title) {
        if (source_path) {
            create_app(title, source_path);
            source_path = null;
        } else {
            create_app(title, null, dropped_items);
            dropped_items = null;
        }
    } else
        $('.insta-deploy-modal').get(0).showModal();

    return;

})

$(document).on('click', '.insta-deploy-to-existing-app', function (e) {
    $('.insta-deploy-modal').get(0).close();
    $('.insta-deploy-existing-app-select').get(0).showModal();
    $('.insta-deploy-existing-app-list').html(`<div style="margin: 100px auto 10px auto; width: 40px; height:40px;">${loading_spinner}</div>`);
    puter.apps.list({params:{ icon_size: 64}}).then((apps) => {
        setTimeout(() => {
            $('.insta-deploy-existing-app-list').html('');
            if (apps.length === 0)
                $('.insta-deploy-existing-app-list').html(`
                    <div class="no-existing-apps">
                    <img src="./img/apps-black.svg" style="width: 40px; height: 40px; opacity: 0.2; display: block; margin: 100px auto 10px auto;">
                        You have no existing apps.
                    </div>
                `);
            else {
                for (let app of apps) {
                    $('.insta-deploy-existing-app-list').append(
                        `<div class="insta-deploy-app-selector" data-uid="${app.uid}" data-name="${html_encode(app.name)}">
                            <img class="insta-deploy-app-icon" data-uid="${app.uid}" data-name="${html_encode(app.name)}" src="${app.icon ? html_encode(app.icon) : './img/app.svg'}">
                            <span style="display: inline-block; font-weight: 500; overflow: hidden; text-overflow: ellipsis; width: 180px; text-wrap: nowrap;" data-uid="${app.uid}" data-uid="${html_encode(app.name)}">${html_encode(app.title)}</span>
                            <div style="margin-top: 10px; font-size:14px; opacity:0.7; display:inline-block;">
                                <span title="Users" style="width:90px; display: inline-block;"><img style="width: 15px; margin-right: 5px; margin-bottom: -2px;" src="./img/users.svg">${number_format((app.stats.referral_count ?? 0) + app.stats.user_count)}</span>
                                <span title="Opens" style="display: inline-block;"><img style="width: 15px; margin-right: 5px; margin-bottom: -2px;" src="./img/views.svg">${number_format(app.stats.open_count)}</span>
                            </div>
                        </div>`
                    );
                }
            }
        }, 500);
    })

    // todo reset .insta-deploy-existing-app-list on close
})

$(document).on('click', '.insta-deploy-app-selector', function (e) {
    $('.insta-deploy-app-selector').removeClass('active');
    $(this).addClass('active');

    // enable deploy button
    $('.insta-deploy-existing-app-deploy-btn').removeClass('disabled');
})

$(document).on('click', '.insta-deploy-existing-app-deploy-btn', function (e) {
    $('.insta-deploy-existing-app-deploy-btn').addClass('disabled');
    $('.insta-deploy-existing-app-select')?.get(0)?.close();
    // load the 'App Settings' section
    edit_app_section($('.insta-deploy-app-selector.active').attr('data-name'));

    $('.drop-area').removeClass('drop-area-hover');
    $('.drop-area').addClass('drop-area-ready-to-deploy');
    let drop_area_content = `<p style="margin-bottom:0; font-weight: 500;">Ready to deploy 🚀</p><p class="reset-deploy button button-secondary"><span>Cancel</span></p>`;
    $('.drop-area').html(drop_area_content);

    // deploy
    deploy({ uid: $(e.target).attr('data-uid') }, source_path ?? dropped_items);
    $('.insta-deploy-existing-app-list').html('');
})

$(document).on('click', '.insta-deploy-cancel', function (e) {
    $(this).closest('dialog')?.get(0)?.close();
})
$(document).on('click', '.insta-deploy-existing-app-back', function (e) {
    $('.insta-deploy-existing-app-select')?.get(0)?.close();
    $('.insta-deploy-modal')?.get(0)?.showModal();
    // disable deploy button
    $('.insta-deploy-existing-app-deploy-btn').addClass('disabled');

    // todo disable the 'an existing app' option if there are no existing apps
})


$(document).on('click', '.add-app-to-desktop', function (e) {
    let app_title = $(this).attr('data-app-title');
    let app_uid = $(this).attr('data-app-uid');

    puter.fs.upload(
        new File([], app_title),
        `/${authUsername}/Desktop`,
        {
            name: app_title,
            dedupeName: true,
            overwrite: false,
            appUID: app_uid,
        }).then(async (uploaded) => {
            puter.ui.alert(`<strong>${app_title}</strong> shortcut has been added to your desktop.`, [
                {
                    label: 'Ok',
                    type: 'primary',
                },
            ], {
                type: 'success',
            });
        })

})

function reset_drop_area() {
    dropped_items = null;
    $('.drop-area').html(drop_area_placeholder);
    $('.drop-area').removeClass('drop-area-ready-to-deploy');
    $('.deploy-btn').addClass('disabled');
}

$('body').on('dragover', function (event) {
    // skip if the user is dragging something over the drop area
    if ($(event.target).hasClass('drop-area'))
        return;

    event.preventDefault();  // Prevent the default behavior
    event.stopPropagation(); // Stop the event from propagating
});

// Developers can drop items anywhere on the page to deploy them
$('body').on('drop', async function (event) {
    // skip if the user is dragging something over the drop area
    if ($(event.target).hasClass('drop-area'))
        return;

    // prevent default behavior
    event.preventDefault();
    event.stopPropagation();

    // retrieve puter items from the event
    if (event.detail?.items?.length > 0) {
        dropped_items = event.detail.items;
        source_path = dropped_items[0].path;
        // by deploying an existing Puter folder. So we create the app and deploy it.
        if (source_path) {
            // todo if there are no apps, go straight to creating a new app
            $('.insta-deploy-modal').get(0).showModal();
            // set item name
            $('.insta-deploy-item-name').html(html_encode(dropped_items[0].name));
        }
    }
    //-----------------------------------------------------------------------------
    // Local items dropped
    //-----------------------------------------------------------------------------
    const e = event.originalEvent;
    if (!e.dataTransfer || !e.dataTransfer.items || e.dataTransfer.items.length === 0)
        return;

    // Get dropped items
    dropped_items = await puter.ui.getEntriesFromDataTransferItems(e.dataTransfer.items);

    // Generate a flat array of full paths from the dropped items
    let paths = [];
    for (let item of dropped_items) {
        paths.push('/' + (item.fullPath ?? item.filepath));
    }

    // Generate a directory tree from the paths
    let tree = generateDirTree(paths);

    dropped_items = setRootDirTree(tree, dropped_items);

    // Alert if no index.html in root
    if (!hasRootIndexHtml(tree)) {
        puter.ui.alert(index_missing_error, [
            {
                label: 'Ok',
            },
        ]);
        $('.drop-area').removeClass('drop-area-ready-to-deploy');
        $('.deploy-btn').addClass('disabled');
        dropped_items = [];
        return;
    }

    // Get all keys (directories and files) in the root
    const rootKeys = Object.keys(tree);

    // Generate a list of items in the root in the form of a string (e.g. /index.html, /css/style.css) with maximum of 3 items
    let rootItems = '';

    if (rootKeys.length === 1)
        rootItems = rootKeys[0];
    else if (rootKeys.length === 2)
        rootItems = rootKeys[0] + ', ' + rootKeys[1];
    else if (rootKeys.length === 3)
        rootItems = rootKeys[0] + ', ' + rootKeys[1] + ', and' + rootKeys[1];
    else if (rootKeys.length > 3)
        rootItems = rootKeys[0] + ', ' + rootKeys[1] + ', and ' + (rootKeys.length - 2) + ' more item' + (rootKeys.length - 2 > 1 ? 's' : '');

    // Show insta-deploy modal
    $('.insta-deploy-modal').get(0)?.showModal();

    // Set item name
    $('.insta-deploy-item-name').html(html_encode(rootItems));
});

$('.insta-deploy-existing-app-select').on('close', function (e) {
    $('.insta-deploy-existing-app-list').html('');
})

$('.refresh-app-list').on('click', function (e) {
    $('.loading-modal').get(0)?.showModal();

    puter.apps.list({params:{ icon_size: 64}}).then((resp) => {
        setTimeout(() => {
            apps = resp;

            $('.app-card').remove();
            apps.forEach(app => {
                $('#app-list-table > tbody').append(generate_app_card(app));
            });

            count_apps();

            // preserve search query
            if (search_query) {
                // show apps that match search_query and hide apps that don't
                apps.forEach((app) => {
                    if (app.title.toLowerCase().includes(search_query.toLowerCase())) {
                        $(`.app-card[data-name="${app.name}"]`).show();
                    } else {
                        $(`.app-card[data-name="${app.name}"]`).hide();
                    }
                })
            }

            // preserve sort
            sort_apps();

            $('.loading-modal').get(0).close();
        }, 1000);
    })
})

$(document).on('click', '.search', function (e) {
    e.stopPropagation();
    e.preventDefault();
    // don't let click bubble up to window
    e.stopImmediatePropagation();
})

$(document).on('input change keyup keypress keydown paste cut', '.search', function (e) {
    // search apps for query
    search_query = $(this).val().toLowerCase();
    if (search_query === '') {
        // hide 'clear search' button
        $('.search-clear').hide();
        // show all apps again
        $(`.app-card`).show();
    } else {
        // show 'clear search' button
        $('.search-clear').show();
        // show apps that match search_query and hide apps that don't
        apps.forEach((app) => {
            if (
                app.title.toLowerCase().includes(search_query.toLowerCase())
                || app.name.toLowerCase().includes(search_query.toLowerCase())
                || app.description.toLowerCase().includes(search_query.toLowerCase())
                || app.uid.toLowerCase().includes(search_query.toLowerCase())
            )
            {
                $(`.app-card[data-name="${app.name}"]`).show();
            } else {
                $(`.app-card[data-name="${app.name}"]`).hide();
            }
        })
    }
})

$(document).on('click', '.search-clear', function (e) {
    $('.search').val('');
    $('.search').trigger('change');
    $('.search').focus();
    search_query = '';
})

$(document).on('change', '.app-checkbox', function (e) {
    // determine if select-all checkbox should be checked, indeterminate, or unchecked
    if ($('.app-checkbox:checked').length === $('.app-checkbox').length) {
        $('.select-all-apps').prop('indeterminate', false);
        $('.select-all-apps').prop('checked', true);
    } else if ($('.app-checkbox:checked').length > 0) {
        $('.select-all-apps').prop('indeterminate', true);
        $('.select-all-apps').prop('checked', false);
    }
    else {
        $('.select-all-apps').prop('indeterminate', false);
        $('.select-all-apps').prop('checked', false);
    }

    // activate row
    if ($(this).is(':checked'))
        $(this).closest('tr').addClass('active');
    else
        $(this).closest('tr').removeClass('active');

    // enable delete button if at least one checkbox is checked
    if ($('.app-checkbox:checked').length > 0)
        $('.delete-apps-btn').removeClass('disabled');
    else
        $('.delete-apps-btn').addClass('disabled');

})

$(document).on('click', '.delete-apps-btn', async function (e) {
    // show confirmation alert
    let resp = await puter.ui.alert(`Are you sure you want to delete the selected apps?`, [
        {
            label: 'Delete',
            type: 'danger',
            value: 'delete',
        },
        {
            label: 'Cancel',
        },
    ], {
        type: 'warning',
    });

    if (resp === 'delete') {
        // disable delete button
        // $('.delete-apps-btn').addClass('disabled');

        // show 'deleting' modal
        $('.deleting-app-modal')?.get(0)?.showModal();

        let start_ts = Date.now();
        const apps = $('.app-checkbox:checked').toArray();

        // delete all checked apps
        for (let app of apps) {
            // get app uid
            const app_uid = $(app).attr('data-app-uid');
            const app_name = $(app).attr('data-app-name');

            // get app
            const app_data = await puter.apps.get(app_name, {params: {icon_size: 64}});

            if(app_data.metadata?.locked){
                if(apps.length === 1){
                    puter.ui.alert(`<strong>${app_data.title}</strong> is locked and cannot be deleted.`, [
                        {
                            label: 'Ok',
                        },
                    ], {
                        type: 'warning',
                    });

                    break;
                }

                let resp = await puter.ui.alert(`<strong>${app_data.title}</strong> is locked and cannot be deleted.`, [
                    {
                        label: 'Skip and Continue',
                        value: 'Continue',
                        type: 'primary'
                    },
                    {
                        label: 'Cancel',
                    },
                ], {
                    type: 'warning',
                });

                if(resp === 'Cancel')
                    break;
                else if(resp === 'Continue')
                    continue;
                else
                    continue;
            }

            // delete app 
            await puter.apps.delete(app_name)

            // remove app card
            $(`.app-card[data-uid="${app_uid}"]`).fadeOut(200, function name(params) {
                $(this).remove();
                if ($(`.app-card`).length === 0) {
                    $('section:not(.sidebar)').hide();
                    $('#no-apps-notice').show();
                } else {
                    $('section:not(.sidebar)').hide();
                    $('#app-list').show();
                }
                count_apps();
            });

            try{
                // get app directory
                const stat = await puter.fs.stat({
                    path: `/${authUsername}/AppData/${dev_center_uid}/${app_uid}`,
                    returnSubdomains: true
                });
                // delete subdomain associated with the app directory
                if(stat?.subdomains[0]?.subdomain){
                        await puter.hosting.delete(stat.subdomains[0].subdomain)
                }
                // delete app directory
                await puter.fs.delete(
                    `/${authUsername}/AppData/${dev_center_uid}/${app_uid}`,
                    { recursive: true }
                )
                count_apps();
            } catch(err) {
                console.log(err);
            }
        }

        // close 'deleting' modal
        setTimeout(() => {
            $('.deleting-app-modal')?.get(0)?.close();
            if($('.app-checkbox:checked').length === 0){
                // disable delete button
                $('.delete-apps-btn').addClass('disabled');
                // reset the 'select all' checkbox
                $('.select-all-apps').prop('indeterminate', false);
                $('.select-all-apps').prop('checked', false);
            }
        }, (start_ts - Date.now()) > 500 ? 0 : 500);
    }
})

$(document).on('change', '.select-all-apps', function (e) {
    if ($(this).is(':checked')) {
        $('.app-checkbox').prop('checked', true);
        $('.app-card').addClass('active');
        $('.delete-apps-btn').removeClass('disabled');
    } else {
        $('.app-checkbox').prop('checked', false);
        $('.app-card').removeClass('active');
        $('.delete-apps-btn').addClass('disabled');
    }
})

/**
 * Get the MIME type for a given file extension.
 *
 * @param {string} extension - The file extension (with or without leading dot).
 * @returns {string} The corresponding MIME type, or 'application/octet-stream' if not found.
 */
function getMimeType(extension) {
    const mimeTypes = {
        jpg: 'image/jpeg',
        jpeg: 'image/jpeg',
        png: 'image/png',
        gif: 'image/gif',
        bmp: 'image/bmp',
        webp: 'image/webp',
        svg: 'image/svg+xml',
        tiff: 'image/tiff',
        ico: 'image/x-icon'
    };

    // Remove leading dot if present and convert to lowercase
    const cleanExtension = extension.replace(/^\./, '').toLowerCase();

    // Return the MIME type if found, otherwise return 'application/octet-stream'
    return mimeTypes[cleanExtension] || 'application/octet-stream';
}

// if edit-app-maximize-on-start is checked, disable window size and position fields
$(document).on('change', '#edit-app-maximize-on-start', function (e) {
    if ($(this).is(':checked')) {
        $('#edit-app-window-width, #edit-app-window-height').prop('disabled', true);
        $('#edit-app-window-top, #edit-app-window-left').prop('disabled', true);
    } else {
        $('#edit-app-window-width, #edit-app-window-height').prop('disabled', false);
        $('#edit-app-window-top, #edit-app-window-left').prop('disabled', false);
    }
})

$(document).on('change', '#edit-app-background', function (e) {
    if($('#edit-app-background').is(":checked")){
        disable_window_settings()
    }else{
        enable_window_settings()
    }
})

function disable_window_settings(){
    $('#edit-app-maximize-on-start').prop('disabled', true);
    $('#edit-app-fullpage-on-landing').prop('disabled', true);
    $('#edit-app-window-width, #edit-app-window-height').prop('disabled', true);
    $('#edit-app-window-top, #edit-app-window-left').prop('disabled', true);
    $('#edit-app-window-resizable').prop('disabled', true);
    $('#edit-app-hide-titlebar').prop('disabled', true);
}

function enable_window_settings(){
    $('#edit-app-maximize-on-start').prop('disabled', false);
    $('#edit-app-fullpage-on-landing').prop('disabled', false);
    $('#edit-app-window-width, #edit-app-window-height').prop('disabled', false);
    $('#edit-app-window-top, #edit-app-window-left').prop('disabled', false);
    $('#edit-app-window-resizable').prop('disabled', false);
    $('#edit-app-hide-titlebar').prop('disabled', false);
}

$(document).on('click', '.reset-deploy', async function (e) {
    // Display a confirmation dialog to ask the user
    const alert_resp = await puter.ui.alert(
        'Are you sure you want to cancel the deployment?', 
        [
            {
                label: 'Yes, cancel deployment',
                value: 'cancel',
                type: 'danger', // This can style the button as red/danger
            },
            {
                label: 'No, keep it',
                value: 'keep'
            }
        ]
    );

    if (alert_resp === 'cancel') {
        // If the user clicks "Yes, cancel deployment", reset the drop area
        reset_drop_area();
    } else {
        // If the user clicks "No, keep it", do nothing or log it
        console.log('Deployment is not canceled.');
    }
});


$(document).on('click', '.sidebar-toggle', function (e) {
    $('.sidebar').toggleClass('open');
    $('body').toggleClass('sidebar-open');
})

async function initializeAssetsDirectory() {
    try {
        // Check if assets_url exists
        const existingURL = await puter.kv.get('assets_url');
        if (!existingURL) {
            // Create assets directory
            const assetsDir = await puter.fs.mkdir(
                `/${authUsername}/AppData/${dev_center_uid}/assets`,
                { overwrite: false }
            );
            
            // Publish the directory
            const hostname = `assets-${Math.random().toString(36).substring(2)}`;
            const route = await puter.hosting.create(hostname, assetsDir.path);
            
            // Store the URL
            await puter.kv.set('assets_url', `https://${hostname}.puter.site`);
        }
    } catch (err) {
        console.error('Error initializing assets directory:', err);
    }
}

function generateSocialImageSection(app) {
    return `
        <label for="edit-app-social-image">Social Graph Image (1200×630 strongly recommended)</label>
        <div id="edit-app-social-image" class="social-image-preview" ${app.metadata?.social_image ? `style="background-image:url(${html_encode(app.metadata.social_image)})" data-url="${html_encode(app.metadata.social_image)}" data-base64="${html_encode(app.metadata.social_image)}"` : ''}>
            <div id="change-social-image">Change Social Image</div>
        </div>
        <span id="edit-app-social-image-delete" style="${app.metadata?.social_image ? 'display:block;' : ''}">Remove social image</span>
        <p class="social-image-help">This image will be displayed when your app is shared on social media.</p>
    `;
}


$(document).on('click', '#edit-app-social-image', async function(e) {
    const res = await puter.ui.showOpenFilePicker({
        accept: "image/*",
    });

    const socialImage = await puter.fs.read(res.path);
    // Convert blob to base64 for preview
    const reader = new FileReader();
    reader.readAsDataURL(socialImage);

    reader.onloadend = function() {
        let image = reader.result;
        // Get file extension
        let fileExtension = res.name.split('.').pop();
        // Get MIME type
        let mimeType = getMimeType(fileExtension);
        // Replace MIME type in the data URL
        image = image.replace('data:application/octet-stream;base64', `data:image/${mimeType};base64`);

        $('#edit-app-social-image').css('background-image', `url(${image})`);
        $('#edit-app-social-image').attr('data-base64', image);
        $('#edit-app-social-image-delete').show();

        toggleSaveButton();
        toggleResetButton();
    }
});

$(document).on('click', '#edit-app-social-image-delete', async function(e) {
    $('#edit-app-social-image').css('background-image', '');
    $('#edit-app-social-image').removeAttr('data-url');
    $('#edit-app-social-image').removeAttr('data-base64');
    $('#edit-app-social-image-delete').hide();
});

async function handleSocialImageUpload(app_name, socialImageData) {
    if (!socialImageData) return null;

    try {
        const assets_url = await puter.kv.get('assets_url');
        if (!assets_url) throw new Error('Assets URL not found');

        // Convert base64 to blob
        const base64Response = await fetch(socialImageData);
        const blob = await base64Response.blob();

        // Get assets directory path
        const assetsDir = `/${authUsername}/AppData/${dev_center_uid}/assets`;
        
        // Upload new image
        await puter.fs.upload(
            new File([blob], `${app_name}.png`, { type: 'image/png' }),
            assetsDir,
            { overwrite: true }
        );

        return `${assets_url}/${app_name}.png`;
    } catch (err) {
        console.error('Error uploading social image:', err);
        throw err;
    }
}

$(document).on('click', '.copy-app-uid', function(e) {
    const appUID = $('#edit-app-uid').val();
    navigator.clipboard.writeText(appUID);
    // change to 'copied'
    $(this).html('Copied');
    setTimeout(() => {
        $(this).html(copy_svg);
    }, 2000);
});<|MERGE_RESOLUTION|>--- conflicted
+++ resolved
@@ -1111,9 +1111,6 @@
             icon = null;
         }
     }
-
-<<<<<<< HEAD
-=======
     // parse filetype_associations
     if(filetype_associations !== ''){
         filetype_associations = JSON.parse(filetype_associations);
@@ -1138,8 +1135,6 @@
             }
         }).filter(Boolean);
     }
-
->>>>>>> eb7494ce
     // error?
     if (error) {
         $('#edit-app-error').show();
