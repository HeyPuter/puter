--- conflicted
+++ resolved
@@ -257,11 +257,7 @@
         modified: 'Endra',
         new_email: 'Ny e-post',
         no: 'Nei',
-<<<<<<< HEAD
-        original_name: 'Origninalt namn',
-=======
         original_name: 'Originalt namn',
->>>>>>> 48d8762c
         original_path: 'Original sti',
         oss_code_and_content: 'Programvare med open kjeldekode og innhald',
         password_recovery_rate_limit:
