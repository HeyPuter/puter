--- conflicted
+++ resolved
@@ -364,10 +364,6 @@
         "You can't share with yourself.": "自分自身と共有することはできません。", // In English: "You can't share with yourself."
         "This user already has access to this item": "このユーザーは既にこのアイテムにアクセスできます。", // In English: "This user already has access to this item"
     
-        // ----------------------------------------
-        // Missing translations:
-        // ----------------------------------------
-<<<<<<< HEAD
         "plural_suffix": "複数形接尾辞", // In English: "s"
         "billing.change_payment_method": "支払い方法を変更", // In English: "Change"
         "billing.cancel": "支払いをキャンセル", // In English: "Cancel"
@@ -377,31 +373,15 @@
         "billing.confirm_payment_method": "支払い方法を確認", // In English: "Confirm Payment Method"
         "billing.payment_history": "支払い履歴", // In English: "Payment History"
         "billing.refunded": "返金されました", // In English: "Refunded"
-=======
-        "plural_suffix": "", // In English: "s" //NOTE: There is duplicate key in line 353, but I was not sure if this is intentional, so I kept the translation here.
-        "billing.change_payment_method": "変更", // In English: "Change"
-        "billing.cancel": "キャンセル", // In English: "Cancel"
-        "billing.download_invoice": "ダウンロード", // In English: "Download"
-        "billing.payment_method": "支払い方法", // In English: "Payment Method"
-        "billing.payment_method_updated": "支払い方法が更新されました！", // In English: "Payment method updated!"
-        "billing.confirm_payment_method": "支払い方法の確認", // In English: "Confirm Payment Method"
-        "billing.payment_history": "支払い履歴", // In English: "Payment History"
-        "billing.refunded": "返金済み", // In English: "Refunded"
->>>>>>> aa008301
         "billing.paid": "支払い済み", // In English: "Paid"
         "billing.ok": "OK", // In English: "OK"
         "billing.resume_subscription": "サブスクリプションを再開", // In English: "Resume Subscription"
         "billing.subscription_cancelled": "サブスクリプションがキャンセルされました。", // In English: "Your subscription has been canceled."
-<<<<<<< HEAD
         "billing.subscription_cancelled_description": "この請求期間の終了までサブスクリプションを利用できます。", // In English: "You will still have access to your subscription until the end of this billing period."
-=======
-        "billing.subscription_cancelled_description": "お支払い期間が終了するまで現在のサブスクリプションを利用することができます。", // In English: "You will still have access to your subscription until the end of this billing period."
->>>>>>> aa008301
         "billing.offering.free": "無料", // In English: "Free"
         "billing.offering.pro": "プロフェッショナル", // In English: "Professional"
         "billing.offering.business": "ビジネス", // In English: "Business"
         "billing.cloud_storage": "クラウドストレージ", // In English: "Cloud Storage"
-<<<<<<< HEAD
         "billing.ai_access": "AIアクセス", // In English: "AI Access"
         "billing.bandwidth": "データの転送量や速度", // In English: "Bandwidth"
         "billing.apps_and_games": "アプリ＆ゲーム", // In English: "Apps & Games"
@@ -431,37 +411,6 @@
         "billing.expanded": "拡張", // In English: "Expanded"
         "billing.accelerated": "高速化", // In English: "Accelerated"
         "billing.enjoy_msg": "クラウドストレージの%%とその他の特典をお楽しみください。", // In English: "Enjoy %% of Cloud Storage plus other benefits."
-=======
-        "billing.ai_access": "AI アクセス", // In English: "AI Access"
-        "billing.bandwidth": "帯域幅", // In English: "Bandwidth"
-        "billing.apps_and_games": "アプリ＆ゲーム", // In English: "Apps & Games"
-        "billing.upgrade_to_pro": "%strong%にアップグレード", // In English: "Upgrade to %strong%"
-        "billing.switch_to": "%strong%に変更する", // In English: "Switch to %strong%"
-        "billing.payment_setup": "支払いの設定", // In English: "Payment Setup"
-        "billing.back": "戻る", // In English: "Back"
-        "billing.you_are_now_subscribed_to": "%strong%プランに登録されました。", // In English: "You are now subscribed to %strong% tier."
-        "billing.you_are_now_subscribed_to_without_tier": "サブスクリプションに登録されました", // In English: "You are now subscribed"
-        "billing.subscription_cancellation_confirmation": "サブスクリプションをキャンセルしてもよろしいですか？", // In English: "Are you sure you want to cancel your subscription?"
-        "billing.subscription_setup": "サブスクリプションの設定", // In English: "Subscription Setup"
-        "billing.cancel_it": "キャンセルする", // In English: "Cancel It"
-        "billing.keep_it": "継続する", // In English: "Keep It"
-        "billing.subscription_resumed": "%strong%サブスクリプションが再開されました！", // In English: "Your %strong% subscription has been resumed!"
-        "billing.upgrade_now": "今すぐアップグレード", // In English: "Upgrade Now"
-        "billing.upgrade": "アップグレード", // In English: "Upgrade"
-        "billing.currently_on_free_plan": "現在、無料プランをご利用中です。", // In English: "You are currently on the free plan."
-        "billing.download_receipt": "領収書をダウンロード", // In English: "Download Receipt"
-        "billing.subscription_check_error": "サブスクリプションの状態を確認中に問題が発生しました。", // In English: "A problem occurred while checking your subscription status."
-        "billing.email_confirmation_needed": "メールアドレスが確認されていません。確認コードを送信します。", // In English: "Your email has not been confirmed. We'll send you a code to confirm it now."
-        "billing.sub_cancelled_but_valid_until": "サブスクリプションをキャンセルしました。お支払い期間の終了時に自動的に無料プランに切り替わります。再びご登録されない場合、再度ご請求が発生することはありません。", // In English: "You have cancelled your subscription and it will automatically switch to the free tier at the end of the billing period. You will not be charged again unless you re-subscribe."
-        "billing.current_plan_until_end_of_period": "現在のお支払い期間が終了するまでご利用可能プラン", // In English: "Your current plan until the end of this billing period."
-        "billing.current_plan": "現在のプラン", // In English: "Current plan"
-        "billing.cancelled_subscription_tier": "キャンセルされたサブスクリプション（%%）", // In English: "Cancelled Subscription (%%)"
-        "billing.manage": "管理", // In English: "Manage"
-        "billing.limited": "限定", // In English: "Limited"
-        "billing.expanded": "拡張", // In English: "Expanded" //NOTE: The word "Expanded" in the context of billing was not very clear, so I added generic translation here.
-        "billing.accelerated": "加速", // In English: "Accelerated" //NOTE: The word "Accelerated" in the context of billing was not very clear, so I added generic translation here.
-        "billing.enjoy_msg": "%%のクラウドストレージと他の特典をお楽しみください。", // In English: "Enjoy %% of Cloud Storage plus other benefits."
->>>>>>> aa008301
     }
 };
 
