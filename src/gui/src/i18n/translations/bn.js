--- conflicted
+++ resolved
@@ -349,49 +349,24 @@
     login2fa_recovery_back: "পিছনে",
     login2fa_recovery_placeholder: "XXXXXXXX",
 
-<<<<<<< HEAD
-		// ***********************************
-		// Missing translations
-		// ***********************************
-  "change": "পরিবর্তন করুন", 
-  "clock_visibility": "ঘড়ির দৃশ্যমানতা", 
-  "password_recovery_token_invalid": "এই পাসওয়ার্ড পুনরুদ্ধার টোকেনটি আর সঠিক নয়।", 
-  "password_recovery_unknown_error": "একটি অজানা ত্রুটি ঘটেছে। অনুগ্রহ করে পরে আবার চেষ্টা করুন।", 
-  "password_required": "পাসওয়ার্ড প্রয়োজন।", 
-  "password_strength_error": "পাসওয়ার্ড কমপক্ষে ৮ সংখার হতে হবে এবং এতে অন্তত একটি বড় হাতের অক্ষর, একটি ছোট হাতের অক্ষর, একটি সংখ্যা, এবং একটি বিশেষ অক্ষর থাকতে হবে।", 
-  "reading": "পড়া হচ্ছে", 
-  "writing": "লেখা হচ্ছে", 
-  "unzipping": "আনজিপ করা হচ্ছে", 
-  "sequencing": "ক্রমানুসারে সাজানো হচ্ছে", 
-  "zipping": "জিপ করা হচ্ছে", 
-  "Editor": "সম্পাদক", 
-  "Viewer": "দর্শক", 
-  "People with access": "যাদের অ্যাক্সেস আছে", 
-  "Share With…": "শেয়ার করুন…", 
-  "Owner": "মালিক", 
-  "You can't share with yourself.": "নিজের সাথে শেয়ার করতে পারবেন না।", 
-  "This user already has access to this item": "এই ব্যবহারকারীর ইতিমধ্যে এটাতে অ্যাক্সেস রয়েছে।" 
-
-=======
-    "change": "পরিবর্তন", // In English: "Change"
-    "clock_visibility": "ঘড়ির দৃশ্যমানতা", // In English: "Clock Visibility"
-    "password_recovery_token_invalid": "এই পাসওয়ার্ড রিকোভারি টোকেনটি আর ব্যবহারযোগ্য নয়।", // In English: "This password recovery token is no longer valid."
-    "password_recovery_unknown_error": "একটি অজানা ত্রুটি ঘটেছে. অনুগ্রহ করে পরবর্তীতে আবার চেষ্টা করুন।", // In English: "An unknown error occurred. Please try again later."
-    "password_required": "পাসওয়ার্ড প্রযোজ্য।", // In English: "Password is required."
-    "password_strength_error": "পাসওয়ার্ড অন্ততপক্ষে 8 অক্ষরবিশিষ্ট দীর্ঘ হতে হবে এবং কমপক্ষে একটি বড় হাতের অক্ষর, একটি ছোট হাতের অক্ষর, একটি সংখ্যা এবং একটি বিশেষ অক্ষর থাকতে হবে৷", // In English: "Password must be at least 8 characters long and contain at least one uppercase letter, one lowercase letter, one number, and one special character."
-    "reading": "%strong% পড়ছে", // In English: "Reading %strong%"
-    "writing": "%strong% লিখছে", // In English: "Writing %strong%"
-    "unzipping": "%strong% আনজিপিং হচ্ছে", // In English: "Unzipping %strong%"
-    "sequencing": "%strong% ক্রমানুসারে করা হচ্ছে", // In English: "Sequencing %strong%"
-    "zipping": "%strong% জিপ করা হচ্ছে", // In English: "Zipping %strong%"
-    "Editor": "সম্পাদক", // In English: "Editor"
-    "Viewer": "দর্শক", // In English: "Viewer"
-    "People with access": "মানুষ যাদের প্রবেশাধিকার আছে", // In English: "People with access"
-    "Share With…": "শেয়ার করুন...", // In English: "Share With…"
-    "Owner": "মালিক", // In English: "Owner"
-    "You can't share with yourself.": "আপনি নিজের সাথে শেয়ার করতে পারবেন না।", // In English: "You can't share with yourself."
-    "This user already has access to this item": "এই ব্যবহারকারীর ইতিমধ্যেই এই আইটেমে প্রবেশাধিকার আছে।", // In English: "This user already has access to this item"
->>>>>>> dc5f699e
+    "change": "পরিবর্তন করুন", 
+    "clock_visibility": "ঘড়ির দৃশ্যমানতা", 
+    "password_recovery_token_invalid": "এই পাসওয়ার্ড পুনরুদ্ধার টোকেনটি আর সঠিক নয়।", 
+    "password_recovery_unknown_error": "একটি অজানা ত্রুটি ঘটেছে। অনুগ্রহ করে পরে আবার চেষ্টা করুন।", 
+    "password_required": "পাসওয়ার্ড প্রয়োজন।", 
+    "password_strength_error": "পাসওয়ার্ড কমপক্ষে ৮ সংখার হতে হবে এবং এতে অন্তত একটি বড় হাতের অক্ষর, একটি ছোট হাতের অক্ষর, একটি সংখ্যা, এবং একটি বিশেষ অক্ষর থাকতে হবে।", 
+    "reading": "পড়া হচ্ছে", 
+    "writing": "লেখা হচ্ছে", 
+    "unzipping": "আনজিপ করা হচ্ছে", 
+    "sequencing": "ক্রমানুসারে সাজানো হচ্ছে", 
+    "zipping": "জিপ করা হচ্ছে", 
+    "Editor": "সম্পাদক", 
+    "Viewer": "দর্শক", 
+    "People with access": "যাদের অ্যাক্সেস আছে", 
+    "Share With…": "শেয়ার করুন…", 
+    "Owner": "মালিক", 
+    "You can't share with yourself.": "নিজের সাথে শেয়ার করতে পারবেন না।", 
+    "This user already has access to this item": "এই ব্যবহারকারীর ইতিমধ্যে এটাতে অ্যাক্সেস রয়েছে।" 
   },
 };
 
