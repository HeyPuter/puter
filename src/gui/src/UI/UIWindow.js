/**
 * Copyright (C) 2024-present Puter Technologies Inc.
 *
 * This file is part of Puter.
 *
 * Puter is free software: you can redistribute it and/or modify
 * it under the terms of the GNU Affero General Public License as published
 * by the Free Software Foundation, either version 3 of the License, or
 * (at your option) any later version.
 * 
 * This program is distributed in the hope that it will be useful,
 * but WITHOUT ANY WARRANTY; without even the implied warranty of
 * MERCHANTABILITY or FITNESS FOR A PARTICULAR PURPOSE.  See the
 * GNU Affero General Public License for more details.
 * 
 * You should have received a copy of the GNU Affero General Public License
 * along with this program.  If not, see <https://www.gnu.org/licenses/>.
 */

import UIAlert from './UIAlert.js';
import UIContextMenu from './UIContextMenu.js';
import path from '../lib/path.js';
import UITaskbarItem from './UITaskbarItem.js';
import UIWindowLogin from './UIWindowLogin.js';
import UIWindowPublishWebsite from './UIWindowPublishWebsite.js';
import UIWindowItemProperties from './UIWindowItemProperties.js';
import new_context_menu_item from '../helpers/new_context_menu_item.js';
import refresh_item_container from '../helpers/refresh_item_container.js';
import UIWindowSaveAccount from './UIWindowSaveAccount.js';
import UIWindowEmailConfirmationRequired from './UIWindowEmailConfirmationRequired.js';
import launch_app from "../helpers/launch_app.js"
import UIWindowShare from './UIWindowShare.js';
import item_icon from '../helpers/item_icon.js';

const el_body = document.getElementsByTagName('body')[0];

// Function to get snap dimensions and positions based on taskbar position
function getSnapDimensions() {
    const taskbar_position = window.taskbar_position || 'bottom';
    
    let available_width, available_height, start_x, start_y;
    
    if (taskbar_position === 'left') {
        available_width = window.innerWidth - window.taskbar_height;
        available_height = window.innerHeight - window.toolbar_height;
        start_x = window.taskbar_height;
        start_y = window.toolbar_height;
    } else if (taskbar_position === 'right') {
        available_width = window.innerWidth - window.taskbar_height;
        available_height = window.innerHeight - window.toolbar_height;
        start_x = 0;
        start_y = window.toolbar_height;
    } else { // bottom (default)
        available_width = window.innerWidth;
        available_height = window.innerHeight - window.toolbar_height - window.taskbar_height;
        start_x = 0;
        start_y = window.toolbar_height;
    }
    
    return {
        available_width,
        available_height,
        start_x,
        start_y
    };
}

async function UIWindow(options) {
    const win_id = window.global_element_id++;
    window.last_window_zindex++;

    // options.dominant places the window in center close to top.
    options.dominant = options.dominant ?? false;

    // in case of file dialogs, the window is automatically dominant
    if(options.is_openFileDialog || options.is_saveFileDialog || options.is_directoryPicker)
        options.dominant = true;
 
    // we don't want to increment window_counter for dominant windows
    if(!options.dominant)
        window.window_counter++;

    // add this window's id to the window_stack
    window.window_stack.push(win_id);

    // =====================================
    // set options defaults
    // =====================================

    // indicates if sidebar is hidden, only applies to directory windows
    let sidebar_hidden = false;

    const default_window_top = ('calc(15% + ' + ((window.window_counter-1) % 10 * 20) + 'px)');

    // list of file types that are allowed, other types will be disabled but still shown
    options.allowed_file_types = options.allowed_file_types ?? '';
    options.app = options.app ?? '';
    options.allow_context_menu = options.allow_context_menu ?? true;
    options.background = options.background ?? false
    options.allow_native_ctxmenu = options.allow_native_ctxmenu ?? false;
    options.allow_user_select = options.allow_user_select ?? false;
    options.backdrop = options.backdrop ?? false;
    options.body_css = options.body_css ?? {};
    options.border_radius = options.border_radius ?? undefined;
    options.draggable_body = options.draggable_body ?? false;
    options.element_uuid = options.element_uuid ?? window.uuidv4();
    options.center = options.center ?? false;
    options.close_on_backdrop_click = options.close_on_backdrop_click ?? true;
    options.disable_parent_window = options.disable_parent_window ?? false;
    options.has_head = options.has_head ?? true;
    options.height = options.height ?? 380;
    options.icon = options.icon ?? null;
    options.iframe_msg_uid = options.iframe_msg_uid ?? null;
    options.is_droppable = options.is_droppable ?? true;
    options.is_draggable = options.is_draggable ?? true;
    options.is_dir = options.is_dir ?? false;
    options.is_minimized = options.is_minimized ?? false;
    options.is_maximized = options.is_maximized ?? false;
    options.is_openFileDialog = options.is_openFileDialog ?? false;
    options.is_resizable = options.is_resizable ?? true;

    // if this is a fullpage window, it won't be resizable
    if(options.is_fullpage){
        options.is_maximized = false;
        options.is_resizable = false;
    }

    // In the embedded/fullpage mode every window is on top since there is no taskbar to switch between windows
    // if user has specifically asked for this window to NOT stay on top, honor it.
    if((window.is_embedded || window.is_fullpage_mode) && !options.parent_uuid && options.stay_on_top !== false)
        options.stay_on_top = true;
    // Keep the window on top of all previously opened windows
    options.stay_on_top = options.stay_on_top ?? false;

    options.is_saveFileDialog = options.is_saveFileDialog ?? false;
    options.show_minimize_button = options.show_minimize_button ?? true;
    options.on_close = options.on_close ?? undefined;
    options.parent_uuid = options.parent_uuid ?? null;
    options.selectable_body = (options.selectable_body === undefined || options.selectable_body === true) ? true : false;
    options.show_in_taskbar = options.show_in_taskbar ?? true;
    options.show_maximize_button = options.show_maximize_button ?? true;
    options.single_instance = options.single_instance ?? false;
    options.sort_by = options.sort_by ?? 'name';
    options.sort_order = options.sort_order ?? 'asc';
    options.title = options.title ?? null;
    options.top = options.top ?? default_window_top;
    options.type = options.type ?? null;
    options.update_window_url = options.update_window_url ?? false;
    options.layout = options.layout ?? 'icons';
    options.width = options.width ?? 680;
    options.window_css = options.window_css ?? {};
    options.window_class = (options.window_class !== undefined ? ' ' + options.window_class : '');

    options.is_visible = options.is_visible ?? true;

    // if only one instance is allowed, bring focus to the window that is already open
    if(options.single_instance && options.app !== ''){
        let $already_open_window =  $(`.window[data-app="${html_encode(options.app)}"]`);
        if($already_open_window.length){
            $(`.window[data-app="${html_encode(options.app)}"]`).focusWindow();
            return;
        }
    }

    // left
    if(!options.dominant && !options.center){
        options.left = options.left ?? ((window.innerWidth/2 - options.width/2) +(window.window_counter-1) % 10 * 30) + 'px';
    }else if(!options.dominant && options.center){
        options.left = options.left ?? ((window.innerWidth/2 - options.width/2)) + 'px';
    }
    else if(options.dominant){
        options.left = (window.innerWidth/2 - options.width/2) + 'px';
    }   
    else
        options.left = options.left ?? ((window.innerWidth/2 - options.width/2) + 'px');
 
    // top
    if(!options.dominant && !options.center){
        options.top = options.top ?? ((window.innerHeight/2 - options.height/2) +(window.window_counter-1) % 10 * 30) + 'px';
    }else if(!options.dominant && options.center){
        options.top = options.top ?? ((window.innerHeight/2 - options.height/2)) + 'px';
    }
    else if(options.dominant){
        options.top = (window.innerHeight * 0.15);
    }
    else if(isMobile.phone)
        options.top = 100;
    
    if(isMobile.phone && !options.center && !options.dominant){
        options.left = 0;
        options.top = window.toolbar_height + 'px';
        options.width = '100%';
        options.height = 'calc(100% - ' + window.toolbar_height + 'px)';
    }else{
        options.width += 'px'
        options.height += 'px'
    }

    // =====================================
    // cover page
    // =====================================
    if(options.cover_page){
        options.left = 0;
        options.top = 0;
        options.width = '100%';
        options.height = '100%';
    }
    // --------------------------------------------------------
    // HTML for Window
    // --------------------------------------------------------
    let h = '';

    // Window
    let zindex = options.stay_on_top ? (99999999 + window.last_window_zindex + 1 + ' !important') : window.last_window_zindex;
    let user_set_url_params = [];
    if (options.params !== undefined) {
        for (let key in options.params) {
            user_set_url_params.push(key + "=" + options.params[key]);
        }
        if(user_set_url_params.length > 0)
            user_set_url_params = '?'+ user_set_url_params.join('&');
    }
    h += `<div class="window window-active 
                        ${options.app === 'explorer' ? 'window-explorer' : ''}
                        ${options.cover_page ? 'window-cover-page' : ''}
                        ${options.uid !== undefined ? 'window-'+options.uid : ''} 
                        ${options.window_class} 
                        ${options.allow_user_select ? ' allow-user-select' : ''}
                        ${options.is_openFileDialog || options.is_saveFileDialog || options.is_directoryPicker ? 'window-filedialog' : ''}" 
                id="window-${win_id}" 
                data-allowed_file_types = "${html_encode(options.allowed_file_types)}"
                data-app="${html_encode(options.app)}" 
                data-app_pseudonym="${html_encode(options.pseudonym)}"
                data-app_uuid="${html_encode(options.app_uuid ?? '')}" 
                data-disable_parent_window = "${html_encode(options.disable_parent_window)}"
                data-name="${html_encode(options.title)}" 
                data-path ="${html_encode(options.path)}"
                data-uid ="${html_encode(options.uid)}"
                data-element_uuid="${html_encode(options.element_uuid)}"
                data-parent_uuid="${html_encode(options.parent_uuid)}"
                ${options.parent_instance_id ? `data-parent_instance_id="${options.parent_instance_id}"` : ''}
                data-id ="${win_id}"
                data-iframe_msg_uid ="${html_encode(options.iframe_msg_uid)}"
                data-is_dir ="${options.is_dir}"
                data-return_to_parent_window = "${options.return_to_parent_window}"
                data-initiating_app_uuid = "${html_encode(options.initiating_app_uuid)}"
                data-is_openFileDialog ="${options.is_openFileDialog}"
                data-is_saveFileDialog ="${options.is_saveFileDialog}"
                data-is_directoryPicker ="${options.is_directoryPicker}"
                data-is_fullpage ="${options.is_fullpage ? 1 : 0}"
                data-is_minimized ="${options.is_minimized ? 1 : 0}"
                data-is_maximized ="${options.is_maximized ? 1 : 0}"
                data-layout ="${options.layout}"
                data-stay_on_top ="${options.stay_on_top}"
                data-sort_by ="${options.sort_by ?? 'name'}"
                data-sort_order ="${options.sort_order ?? 'asc'}"
                data-multiselectable = "${options.selectable_body}"
                data-update_window_url = "${options.update_window_url && options.is_visible}"
                data-user_set_url_params = "${html_encode(user_set_url_params)}"
                data-initial_zindex = "${zindex}"
                style=" z-index: ${zindex}; 
                        ${options.width !== undefined ? 'width: ' + html_encode(options.width) +'; ':''}
                        ${options.height !== undefined ? 'height: ' + html_encode(options.height) +'; ':''}
                        ${options.border_radius !== undefined ? 'border-radius: ' + html_encode(options.border_radius) +'; ':''}
                    " 
                >`;
        // window mask
        h += `<div class="window-disable-mask">`;
            //busy indicator
            h += `<div class="busy-indicator">BUSY</div>`;
        h += `</div>`;


        // Head
        if(options.has_head){
            h += `<div class="window-head">`;
                // draggable handle which also contains icon and title
                h+=`<div class="window-head-draggable">`;
                    // icon
                    if(options.icon)
                        h += `<img class="window-head-icon" />`;
                    // title
                    h += `<span class="window-head-title" title="${html_encode(options.title)}"></span>`;
                h += `</div>`;
                // Minimize button, only if window is resizable and not embedded
                if(options.is_resizable && options.show_minimize_button && !window.is_embedded)
                    h += `<span class="window-action-btn window-minimize-btn" style="margin-left:0;"><img src="${html_encode(window.icons['minimize.svg'])}" draggable="false"></span>`;
                // Maximize button
                if(options.is_resizable && options.show_maximize_button)
                    h += `<span class="window-action-btn window-scale-btn"><img src="${html_encode(window.icons['scale.svg'])}" draggable="false"></span>`;
                // Close button
                h += `<span class="window-action-btn window-close-btn"><img src="${html_encode(window.icons['close.svg'])}" draggable="false"></span>`;
            h += `</div>`;
        }

        // Sidebar
        if(options.is_dir && !isMobile.phone){
            h += `<div class="window-sidebar disable-user-select hide-scrollbar"
                    style="${window.window_sidebar_width ? 'width: ' + html_encode(window.window_sidebar_width) + 'px !important;' : ''}"
                    draggable="false"
                >`;
                // favorites
                h += `<h2 class="window-sidebar-title disable-user-select">${i18n('favorites')}</h2>`;
                // default items if sidebar_items is not set
                if(!window.sidebar_items){
                    h += `<div draggable="false" title="${i18n('home')}" class="window-sidebar-item disable-user-select ${options.path === window.home_path ? 'window-sidebar-item-active' : ''}" data-path="${html_encode(window.home_path)}"><img draggable="false" class="window-sidebar-item-icon" src="${html_encode(window.icons['sidebar-folder-home.svg'])}">${i18n('home')}</div>`;
                    h += `<div draggable="false" title="${i18n('documents')}" class="window-sidebar-item disable-user-select ${options.path === window.docs_path ? 'window-sidebar-item-active' : ''}" data-path="${html_encode(window.docs_path)}"><img draggable="false" class="window-sidebar-item-icon" src="${html_encode(window.icons['sidebar-folder-documents.svg'])}">${i18n('documents')}</div>`;
                    h += `<div draggable="false" title="${i18n('public')}" class="window-sidebar-item disable-user-select ${options.path === window.public_path ? 'window-sidebar-item-active' : ''}" data-path="${html_encode(window.public_path)}"><img draggable="false" class="window-sidebar-item-icon" src="${html_encode(window.icons['sidebar-folder-public.svg'])}">${i18n('public')}</div>`;
                    h += `<div draggable="false" title="${i18n('pictures')}" class="window-sidebar-item disable-user-select ${options.path === window.pictures_path ? 'window-sidebar-item-active' : ''}" data-path="${html_encode(window.pictures_path)}"><img draggable="false" class="window-sidebar-item-icon" src="${html_encode(window.icons['sidebar-folder-pictures.svg'])}">${i18n('pictures')}</div>`;
                    h += `<div draggable="false" title="${i18n('desktop')}" class="window-sidebar-item disable-user-select ${options.path === window.desktop_path ? 'window-sidebar-item-active' : ''}" data-path="${html_encode(window.desktop_path)}"><img draggable="false" class="window-sidebar-item-icon" src="${html_encode(window.icons['sidebar-folder-desktop.svg'])}">${i18n('desktop')}</div>`;
                    h += `<div draggable="false" title="${i18n('videos')}" class="window-sidebar-item disable-user-select ${options.path === window.videos_path ? 'window-sidebar-item-active' : ''}" data-path="${html_encode(window.videos_path)}"><img draggable="false" class="window-sidebar-item-icon" src="${html_encode(window.icons['sidebar-folder-videos.svg'])}">${i18n('videos')}</div>`;
                }else{
                    let items = JSON.parse(window.sidebar_items);
                    for(let item of items){
                        let icon;
                        if(item.path === window.home_path)
                            icon = window.icons['sidebar-folder-home.svg'];
                        else if(item.path === window.docs_path)
                            icon = window.icons['sidebar-folder-documents.svg'];
                        else if(item.path === window.public_path)
                            icon = window.icons['sidebar-folder-public.svg'];
                        else if(item.path === window.pictures_path)
                            icon = window.icons['sidebar-folder-pictures.svg'];
                        else if(item.path === window.desktop_path)
                            icon = window.icons['sidebar-folder-desktop.svg'];
                        else if(item.path === window.videos_path)
                            icon = window.icons['sidebar-folder-videos.svg'];
                        else
                            icon = window.icons['sidebar-folder.svg'];
                        h += `<div title="${html_encode(item.label)}" class="window-sidebar-item disable-user-select ${options.path === item.path ? 'window-sidebar-item-active' : ''}" data-path="${html_encode(item.path)}"><img draggable="false" class="window-sidebar-item-icon" src="${html_encode(icon)}">${html_encode(item.name)}</div>`;
                    }
                }
            h += `</div>`;
        }

        // Menubar
        h += `<div class="window-menubar" data-window-id="${win_id}"></div>`;

        // Navbar
        if(options.is_dir){
            h += `<div class="window-navbar">`;
                h += `<div style="float:left; margin-left:5px; margin-right:5px;">`;
                    // Back
                    h += `<img draggable="false" class="window-navbar-btn window-navbar-btn-back window-navbar-btn-disabled" src="${html_encode(window.icons['arrow-left.svg'])}" title="${i18n('window_click_to_go_back')}">`;
                    // Forward
                    h += `<img draggable="false" class="window-navbar-btn window-navbar-btn-forward window-navbar-btn-disabled" src="${html_encode(window.icons['arrow-right.svg'])}" title="${i18n('window_click_to_go_forward')}">`;
                    // Up
                    h += `<img draggable="false" class="window-navbar-btn window-navbar-btn-up ${options.path === '/' ? 'window-navbar-btn-disabled' : ''}" src="${html_encode(window.icons['arrow-up.svg'])}" title="${i18n('window_click_to_go_up')}">`;
                h += `</div>`;
                // Path
                h += `<div class="window-navbar-path">${window.navbar_path(options.path, window.user.username)}</div>`;
                // Path editor
                h += `<input class="window-navbar-path-input" data-path="${html_encode(options.path)}" value="${html_encode(options.path)}" spellcheck="false"/>`;
                // Layout settings
                h += `<img class="window-navbar-layout-settings" src="${html_encode(options.layout === 'icons' ? window.icons['layout-icons.svg'] : window.icons['layout-list.svg'])}" draggable="false">`;
            h += `</div>`;
        }

        // Body
        h += `<div 
                class="window-body${options.is_dir ? ' item-container' : ''}${options.iframe_url !== undefined || options.iframe_srcdoc !== undefined ? ' window-body-app' : ''}${options.is_saveFileDialog || options.is_openFileDialog || options.is_directoryPicker ? ' window-body-filedialog' : ''}" 
                data-allowed_file_types="${html_encode(options.allowed_file_types)}"
                data-path="${html_encode(options.path)}"
                data-multiselectable = "${options.selectable_body}"
                data-sort_by ="${options.sort_by ?? 'name'}"
                data-sort_order ="${options.sort_order ?? 'asc'}"
                data-uid ="${options.uid}"
                id="window-body-${win_id}" 
                style="${!options.has_head ? ' height: 100%;' : ''}">`;
            // iframe, for apps
            if(options.iframe_url || options.iframe_srcdoc){
                let allow_str = `camera; encrypted-media; gamepad; display-capture; geolocation; gyroscope; microphone; midi; clipboard-read; clipboard-write; fullscreen; web-share; file-system-handle; local-storage; downloads;`;
                if(window.co_isolation_enabled)
                    allow_str += ' cross-origin-isolated;';
                // <iframe>
                // Important: we don't allow allow-same-origin when iframe_srcdoc is used because this would allow the iframe to access the parent window's DOM, localStorage, etc.
                // this is a security risk and must be avoided.
                h += `<iframe tabindex="-1"
                        data-app="${html_encode(options.app)}"
                        class="window-app-iframe" 
                        frameborder="0" 
                        ${options.iframe_url ? 'src="'+ html_encode(options.iframe_url)+'"' : ''}
                        ${options.iframe_srcdoc ? 'srcdoc="'+ html_encode(options.iframe_srcdoc) +'"' : ''}
                        ${(window.co_isolation_enabled && options.iframe_credentialless !== false)
                            ? 'credentialless '
                            : ''
                        }
                        allow = "${allow_str}"
                        allowtransparency="true"
                        allowpaymentrequest="true" 
                        allowfullscreen="true"
                        webkitallowfullscreen="webkitallowfullscreen" 
                        mozallowfullscreen="mozallowfullscreen"
                        sandbox="allow-forms allow-modals allow-pointer-lock allow-popups allow-popups-to-escape-sandbox ${options.iframe_srcdoc ? '' : 'allow-same-origin'} allow-scripts allow-top-navigation-by-user-activation allow-downloads allow-presentation allow-storage-access-by-user-activation"></iframe>`;
            }
            // custom body
            else if(options.body_content !== undefined){
                h += options.body_content;
            }

            // Directory
            if(options.is_dir){
                // Detail layout header
                h += window.explore_table_headers();
                
                // Add 'This folder is empty' message by default
                h += `<div class="explorer-empty-message">${i18n('window_folder_empty')}</div>`;

                h += `<div class="explorer-error-message">${i18n('error_message_is_missing')}</div>`;

                // Loading spinner
                h += `<div class="explorer-loading-spinner">`;
                    h +=`<svg style="display:block; margin: 0 auto; " xmlns="http://www.w3.org/2000/svg" height="24" width="24" viewBox="0 0 24 24"><title>circle anim</title><g fill="#212121" class="nc-icon-wrapper"><g class="nc-loop-circle-24-icon-f"><path d="M12 24a12 12 0 1 1 12-12 12.013 12.013 0 0 1-12 12zm0-22a10 10 0 1 0 10 10A10.011 10.011 0 0 0 12 2z" fill="#212121" opacity=".4"></path><path d="M24 12h-2A10.011 10.011 0 0 0 12 2V0a12.013 12.013 0 0 1 12 12z" data-color="color-2"></path></g><style>.nc-loop-circle-24-icon-f{--animation-duration:0.5s;transform-origin:12px 12px;animation:nc-loop-circle-anim var(--animation-duration) infinite linear}@keyframes nc-loop-circle-anim{0%{transform:rotate(0)}100%{transform:rotate(360deg)}}</style></g></svg>`;
                    h += `<p class="explorer-loading-spinner-msg">${i18n('loading')}...</p>`;
                h += `</div>`;
            }

        h += `</div>`;

        // Explorer footer
        if(options.is_dir && !options.is_saveFileDialog && !options.is_openFileDialog && !options.is_directoryPicker){
            h += `<div class="explorer-footer">`
                h += `<span class="explorer-footer-item-count"></span>`;
                h += `<span class="explorer-footer-seperator">|</span>`;
                h += `<span class="explorer-footer-selected-items-count"></span>`;
            h += `</div>`;
        }

        // is_saveFileDialog
        if(options.is_saveFileDialog){
            h += `<div class="window-filedialog-prompt">`;
                h += `<div style="display:flex; flex-grow: 1;">`;
                    h += `<input type="text" style="flex-grow:1;" class="savefiledialog-filename" autocorrect="off" spellcheck="false" value="${html_encode(options.saveFileDialog_default_filename) ?? ''}">`;
                    h += `<button class="button button-small filedialog-cancel-btn">${i18n('cancel')}</button>`;
                    h += `<button class="button `;
                        if(options.saveFileDialog_default_filename === undefined || options.saveFileDialog_default_filename === '')
                            h+= `disabled `; 
                    h += `button-small button-primary savefiledialog-save-btn">${i18n('save')}</button>`;
                h += `</div>`;
            h += `</div>`;
        }

        // is_openFileDialog
        else if(options.is_openFileDialog){
            h += `<div class="window-filedialog-prompt">`;
                // 'upload here'
                h += `<div class="window-filedialog-upload-here"><svg xmlns="http://www.w3.org/2000/svg" style="width: 18px; height: 18px; margin-bottom: -4px;" width="16" height="16" fill="currentColor" class="bi bi-cloud-arrow-up" viewBox="0 0 16 16">
  <path fill-rule="evenodd" d="M7.646 5.146a.5.5 0 0 1 .708 0l2 2a.5.5 0 0 1-.708.708L8.5 6.707V10.5a.5.5 0 0 1-1 0V6.707L6.354 7.854a.5.5 0 1 1-.708-.708z"/>
  <path d="M4.406 3.342A5.53 5.53 0 0 1 8 2c2.69 0 4.923 2 5.166 4.579C14.758 6.804 16 8.137 16 9.773 16 11.569 14.502 13 12.687 13H3.781C1.708 13 0 11.366 0 9.318c0-1.763 1.266-3.223 2.942-3.593.143-.863.698-1.723 1.464-2.383m.653.757c-.757.653-1.153 1.44-1.153 2.056v.448l-.445.049C2.064 6.805 1 7.952 1 9.318 1 10.785 2.23 12 3.781 12h8.906C13.98 12 15 10.988 15 9.773c0-1.216-1.02-2.228-2.313-2.228h-.5v-.5C12.188 4.825 10.328 3 8 3a4.53 4.53 0 0 0-2.941 1.1z"/>
</svg> ${i18n('upload')}</div>`;

                h += `<div style="text-align:right; flex-grow:1;">`;
                    h += `<button class="button button-small filedialog-cancel-btn">${i18n('cancel')}</button>`;
                    h += `<button class="button disabled button-small button-primary openfiledialog-open-btn">${i18n('open')}</button>`;
                h += `</div>`;
            h += `</div>`;
        }

        // is_directoryPicker
        else if(options.is_directoryPicker){
            h += `<div class="window-filedialog-prompt">`;
                h += `<div style="text-align:right; flex-grow: 1;">`;
                    h += `<button class="button button-small filedialog-cancel-btn">${i18n('cancel')}</button>`;
                    h += `<button class="button button-small button-primary directorypicker-select-btn" style="margin-left:10px;">${i18n('select')}</button>`;
                h += `</div>`;
            h += `</div>`;
        }
    h += `</div>`;

    // backdrop
    if(options.backdrop){
        let backdrop_zindex;
        // backdrop should also cover over taskbar
        let taskbar_zindex = $('.taskbar').css('z-index');
        if(taskbar_zindex === null || taskbar_zindex === undefined)
            backdrop_zindex = zindex;
        else{
            taskbar_zindex = parseInt(taskbar_zindex);
            backdrop_zindex = taskbar_zindex > zindex ? taskbar_zindex : zindex;
        }

        // dominant backdrop will cover over toolbar as well
        if(options.backdrop_covers_toolbar)
            backdrop_zindex = 999999;
        
        h = `<div class="window-backdrop" style="z-index:${backdrop_zindex};">` + h + `</div>`;
    }

    // Append
    $(el_body).append(h);
    

    // disable_parent_window
    if(options.disable_parent_window && options.parent_uuid !== null){
        const $el_parent_window = $(`.window[data-element_uuid="${options.parent_uuid}"]`);
        const $el_parent_disable_mask = $el_parent_window.find('.window-disable-mask');
        //disable parent window
        $el_parent_window.addClass('window-disabled')
        $el_parent_disable_mask.show();
        $el_parent_disable_mask.css('z-index', parseInt($el_parent_window.css('z-index')) + 1);
        $el_parent_window.find('iframe').blur();
    }
    
    // Add Taskbar Item
    if(!options.is_openFileDialog && !options.is_saveFileDialog && !options.is_directoryPicker && options.show_in_taskbar){
        // add icon if there is no similar app already open
        if($(`.taskbar-item[data-app="${options.app}"]`).length === 0){
            UITaskbarItem({
                icon: options.icon,
                name: options.title,
                app: options.app,
                open_windows_count: 1,
                before_trash: true,
                onClick: function(){
                    let open_window_count = parseInt($(`.taskbar-item[data-app="${options.app}"]`).attr('data-open-windows'));
                    if(open_window_count === 0){
                        launch_app({
                            name: options.app,
                        }) 
                    }else{
                        return false;
                    }
                }
            });
            if(options.app)
                $(`.taskbar-item[data-app="${options.app}"] .active-taskbar-indicator`).show();
        }else{
            if(options.app){
                $(`.taskbar-item[data-app="${options.app}"]`).attr('data-open-windows', parseInt($(`.taskbar-item[data-app="${options.app}"]`).attr('data-open-windows')) + 1);
                $(`.taskbar-item[data-app="${options.app}"] .active-taskbar-indicator`).show();
            }
        }
    }
    
    // if directory, set window_nav_history and window_nav_history_current_position
    if(options.is_dir){
        window.window_nav_history[win_id] = [options.path];
        window.window_nav_history_current_position[win_id] = 0;
    }

    // get all the elements needed
    const el_window = document.querySelector(`#window-${win_id}`);
    const el_window_head = document.querySelector(`#window-${win_id} > .window-head`);
    const el_window_sidebar = document.querySelector(`#window-${win_id} > .window-sidebar`);
    const el_window_head_title = document.querySelector(`#window-${win_id} > .window-head .window-head-title`);
    const el_window_head_icon = document.querySelector(`#window-${win_id} > .window-head .window-head-icon`);
    const el_window_head_scale_btn = document.querySelector(`#window-${win_id} > .window-head > .window-scale-btn`);
    const el_window_navbar_back_btn = document.querySelector(`#window-${win_id} .window-navbar-btn-back`);
    const el_window_navbar_forward_btn = document.querySelector(`#window-${win_id} .window-navbar-btn-forward`);
    const el_window_navbar_up_btn = document.querySelector(`#window-${win_id} .window-navbar-btn-up`);
    const el_window_body = document.querySelector(`#window-${win_id} > .window-body`);
    const el_window_app_iframe = document.querySelector(`#window-${win_id} > .window-body > .window-app-iframe`);
    const el_savefiledialog_filename = document.querySelector(`#window-${win_id} .savefiledialog-filename`);
    const el_savefiledialog_save_btn = document.querySelector(`#window-${win_id} .savefiledialog-save-btn`);
    const el_filedialog_cancel_btn = document.querySelector(`#window-${win_id} .filedialog-cancel-btn`);
    const el_openfiledialog_open_btn = document.querySelector(`#window-${win_id} .openfiledialog-open-btn`);
    const el_directorypicker_select_btn = document.querySelector(`#window-${win_id} .directorypicker-select-btn`);
    const el_window_filedialog_upload_here = document.querySelector(`#window-${win_id} .window-filedialog-upload-here`);

    if(el_window_filedialog_upload_here){
        el_window_filedialog_upload_here.addEventListener('click', function(){
            window.init_upload_using_dialog(el_window_body, $(el_window).attr('data-path') + '/');
        });
    }
    // attach optional event listeners
    el_window.on_before_exit = options.on_before_exit;

    // disable menubar by default
    $(el_window).find('.window-menubar').hide();

    if(options.is_maximized){
        // save original size and position
        $(el_window).attr({
            'data-left-before-maxim': ((window.innerWidth/2 - 680/2) +(window.window_counter-1) % 10 * 30) + 'px',
            'data-top-before-maxim': default_window_top,
            'data-width-before-maxim': '680px',
            'data-height-before-maxim': '350px',
            'data-is_maximized': '1',
        });

        // shrink icon
        $(el_window).find('.window-scale-btn>img').attr('src', window.icons['scale-down-3.svg']);

        // Use taskbar position-aware window positioning
        window.update_maximized_window_for_taskbar(el_window);
    }

    // when a window is created, focus is brought to it and 
    // therefore it is the current active element
    window.active_element =  el_window;

    // set name
    $(el_window_head_title).html(html_encode(options.title));

    // set icon
    if(options.icon)
        $(el_window_head_icon).attr('src', options.icon.image ?? options.icon);
    
    // root folder of a shared user?
    if(options.is_dir && (options.path.split('/').length - 1) === 1 && options.path !== '/'+window.user.username){
        $(el_window_head_icon).attr('src', window.icons['shared.svg']);
    }
<<<<<<< HEAD
    // focus on this window and deactivate other windows
    if ( options.is_visible ) {
         if (!options.background) $(el_window).focusWindow()
=======
    // focus on this window and deactivate other windows only if it's visible
    // and not a background app (background apps should never get focus)
    if ( options.is_visible && !options.app_info?.background ) {
        $(el_window).focusWindow();
>>>>>>> 8916c586
    }

    if (window.animate_window_opening) {
        // animate window opening
        $(el_window).css({
            'opacity': '0',
            'transition': 'opacity 70ms ease-in-out',
        });

        // Use requestAnimationFrame to schedule a function to run at the next repaint of the browser window
        requestAnimationFrame(() => {
            // Change the window's opacity to 1 and scale to 1 to create an opening effect
            $(el_window).css({
                'opacity': '1',
            })

            // Set a timeout to run after the transition duration (100ms) 
            setTimeout(function () {
                // Remove the transition property, so future CSS changes won't be animated
                $(el_window).css({
                    'transition': 'none',
                })
            }, 70);
        });
    }

    // =====================================
    // Center relative to parent window
    // =====================================
    if(options.parent_center && options.parent_uuid){
        const $parent_window = $(`.window[data-element_uuid="${options.parent_uuid}"]`);
        const parent_window_width = $parent_window.width();
        const parent_window_height = $parent_window.height();
        const parent_window_left = $parent_window.offset().left;
        const parent_window_top = $parent_window.offset().top;
        const window_height = $(el_window).height();
        const window_width = $(el_window).width();
        options.left = parent_window_left + parent_window_width/2 - window_width/2;
        options.top = parent_window_top + parent_window_height/2 - window_height/2;
        $(el_window).css({
            'left': options.left + 'px',
            'top': options.top + 'px',
        });
    }

    // onAppend() - using show() is a hack to make sure window is visible AND onAppend is called when
    // window is actually appended and usable.
    // NOTE: there is another is_visible condition below
    if ( options.is_visible ) {

        if(options.fadeIn){
            $(el_window).css('opacity', 0);

            $(el_window).animate({ opacity: 1 }, options.fadeIn, function() {
                // Move the onAppend callback here to ensure it's called after fade-in
                if (options.is_visible) {
                    $(el_window).show(0, function(e) {
                        // if SaveFileDialog, bring focus to the el_savefiledialog_filename and select all
                        if (options.is_saveFileDialog) {
                            let item_name = el_savefiledialog_filename.value;
                            const extname = path.extname('/' + item_name);
                            if (extname !== '')
                                el_savefiledialog_filename.setSelectionRange(0, item_name.length - extname.length);
                            else
                                $(el_savefiledialog_filename).select();
                    
                            $(el_savefiledialog_filename).get(0).focus({preventScroll:true});
                        }
                        //set custom window css
                        $(el_window).css(options.window_css);
                        // onAppend()
                        if (options.onAppend && typeof options.onAppend === 'function') {
                            options.onAppend(el_window);
                        }
                    });
                }
            });
        }else{
            $(el_window).show(0, function(e){
                // if SaveFileDialog, bring focus to the el_savefiledialog_filename and select all
                if(options.is_saveFileDialog){
                    let item_name = el_savefiledialog_filename.value;
                    const extname = path.extname('/' + item_name);
                    if(extname !== '')
                    el_savefiledialog_filename.setSelectionRange(0, item_name.length - extname.length)
                    else
                        $(el_savefiledialog_filename).select();
            
                    $(el_savefiledialog_filename).get(0).focus({preventScroll:true});
                }
                //set custom window css
                $(el_window).css(options.window_css);
                // onAppend()
                if(options.onAppend && typeof options.onAppend === 'function'){
                    options.onAppend(el_window);
                }
            });
        }
    }

    if(options.is_saveFileDialog){
        //------------------------------------------------
        // SaveFileDialog > Save button
        //------------------------------------------------
        $(el_savefiledialog_save_btn).on('click', function(e){
            const filename = $(el_savefiledialog_filename).val();
            try{
                window.validate_fsentry_name(filename)
            }catch(err){
                UIAlert(err.message, 'error', 'OK')
                return;
            }
            const target_path = path.join($(el_window).attr('data-path'), filename);
            if(options.onSaveFileDialogSave && typeof options.onSaveFileDialogSave === 'function')
                options.onSaveFileDialogSave(target_path, el_window)
        })

        //------------------------------------------------
        // SaveFileDialog > Enter
        //------------------------------------------------
        $(el_savefiledialog_filename).on('keypress', function(event) {
            if(event.which === 13){
                $(el_savefiledialog_save_btn).trigger('click');
            }
        })

        //------------------------------------------------
        // Enable/disable Save button based on input
        //------------------------------------------------
        $(el_savefiledialog_filename).bind('keydown change input paste', function(){
            if($(this).val() !== '')
                $(el_savefiledialog_save_btn).removeClass('disabled');
            else
                $(el_savefiledialog_save_btn).addClass('disabled');
        })
        $(el_savefiledialog_filename).get(0).focus({preventScroll:true});
    }

    if(options.is_openFileDialog){
        //------------------------------------------------
        // OpenFileDialog > Open button
        //------------------------------------------------
        $(el_openfiledialog_open_btn).on('click', async function(e){
            const selected_els = $(el_window).find('.item-selected[data-is_dir="0"]');
            let selected_files;

            // No item selected
            if(selected_els.length === 0)
                return;
            // ------------------------------------------------
            // Item(s) selected
            // ------------------------------------------------
            else{
                selected_files = []
                // an array that hold the items to sign
                const items_to_sign = [];

                // prepare items to sign
                for(let i=0; i<selected_els.length; i++)
                    items_to_sign.push({uid: $(selected_els[i]).attr('data-uid'), action: 'write', path: $(selected_els[i]).attr('data-path')});

                // sign items
                selected_files = await puter.fs.sign(options.initiating_app_uuid, items_to_sign);
                selected_files = selected_files.items;
                selected_files = Array.isArray(selected_files) ? selected_files : [selected_files];

                // change path of each item to preserve privacy
                for(let i=0; i<selected_files.length; i++)
                    selected_files[i].path = privacy_aware_path(selected_files[i].path)
            }

            const ifram_msg_uid = $(el_window).attr('data-iframe_msg_uid');
            if(options.return_to_parent_window){
                window.opener.postMessage({
                    msg: "fileOpenPicked", 
                    original_msg_id: ifram_msg_uid, 
                    items: Array.isArray(selected_files) ? [...selected_files] : [selected_files],
                    // LEGACY SUPPORT, remove this in the future when Polotno uses the new SDK
                    // this is literally put in here to support Polotno's legacy code
                    ...(selected_files.length === 1 && selected_files[0])
                }, '*');

                window.close();
                window.open('','_self').close();
            }
            else if(options.parent_uuid){
                // send event to iframe
                const target_iframe = $(`.window[data-element_uuid="${options.parent_uuid}"]`).find('.window-app-iframe').get(0);
                if(target_iframe){
                    target_iframe.contentWindow.postMessage({
                        msg: "fileOpenPicked", 
                        original_msg_id: ifram_msg_uid, 
                        items: Array.isArray(selected_files) ? [...selected_files] : [selected_files],
                        // LEGACY SUPPORT, remove this in the future when Polotno uses the new SDK
                        // this is literally put in here to support Polotno's legacy code
                        ...(selected_files.length === 1 && selected_files[0])
                    }, '*');
                }
                // focus on iframe
                $(target_iframe).get(0)?.focus({preventScroll:true});

                // send file_opened event
                const file_opened_event = new CustomEvent('file_opened', {detail: Array.isArray(selected_files) ? [...selected_files] : [selected_files]});

                // dispatch event to parent window
                $(`.window[data-element_uuid="${options.parent_uuid}"]`).get(0)?.dispatchEvent(file_opened_event);

                $(el_window).close();
            }
        })
    }
    else if(options.is_directoryPicker){
        //------------------------------------------------
        // DirectoryPicker > Select button
        //------------------------------------------------
        $(el_directorypicker_select_btn).on('click', async function(e){
            const selected_els = $(el_window).find('.item-selected[data-is_dir="1"]');
            let selected_dirs;
            // ------------------------------------------------
            // No item selected, return current directory
            // ------------------------------------------------
            if(selected_els.length === 0){
                selected_dirs = await puter.fs.sign(options.initiating_app_uuid, {uid: $(el_window).attr('data-uid'), action: 'write', path: $(el_window).attr('data-path')})
                selected_dirs = selected_dirs.items;
            }             

            // ------------------------------------------------
            // directorie(s) selected
            // ------------------------------------------------
            else{
                selected_dirs = []
                // an array that hold the items to sign
                const items_to_sign = [];

                // prepare items to sign
                for(let i=0; i<selected_els.length; i++)
                    items_to_sign.push({uid: $(selected_els[i]).attr('data-uid'), action: 'write', path: $(selected_els[i]).attr('data-path')});

                // sign items
                selected_dirs = await puter.fs.sign(options.initiating_app_uuid, items_to_sign);
                selected_dirs = selected_dirs.items;
                selected_dirs = Array.isArray(selected_dirs) ? selected_dirs : [selected_dirs];

                // change path of each item to preserve privacy
                for(let i=0; i<selected_dirs.length; i++)
                    selected_dirs[i].path = privacy_aware_path(selected_dirs[i].path)
            }

            const ifram_msg_uid = $(el_window).attr('data-iframe_msg_uid');

            if(options.return_to_parent_window){
                window.opener.postMessage({
                    msg: "directoryPicked", 
                    original_msg_id: ifram_msg_uid, 
                    items: Array.isArray(selected_dirs) ? [...selected_dirs] : [selected_dirs],
                    // LEGACY SUPPORT, remove this in the future when Polotno uses the new SDK
                    // this is literally put in here to support Polotno's legacy code
                    ...(selected_dirs.length === 1 && selected_dirs[0])
                }, '*');

                window.close();
                window.open('','_self').close();
            }
            if(options.parent_uuid){
                // Send directoryPicked event to iframe
                const target_iframe = $(`.window[data-element_uuid="${options.parent_uuid}"]`).find('.window-app-iframe').get(0);
                if(target_iframe){
                    target_iframe.contentWindow.postMessage({
                        msg: "directoryPicked", 
                        original_msg_id: ifram_msg_uid, 
                        items: Array.isArray(selected_dirs) ? [...selected_dirs] : [selected_dirs],
                    }, '*');
                }
                $(target_iframe).get(0).focus({preventScroll:true});
                $(el_window).close();
            }
        })
    }

    if(options.is_saveFileDialog || options.is_openFileDialog || options.is_directoryPicker){
        //------------------------------------------------
        // FileDialog > Cancel button
        //------------------------------------------------
        $(el_filedialog_cancel_btn).on('click', function(e){
            if(options.return_to_parent_window){
                window.close();
                window.open('','_self').close();
            }
            $(el_window).hide(0, ()=>{
                // re-anable parent window
                $(`.window[data-element_uuid="${options.parent_uuid}"]`).removeClass('window-disabled');
                $(`.window[data-element_uuid="${options.parent_uuid}"]`).find('.window-disable-mask').hide();
                $(el_window).close();
            })
            if ( options.onDialogCancel ) options.onDialogCancel.call(el_window);
        })
    }

    if(options.is_dir){
        window.navbar_path_droppable(el_window);
        window.sidebar_item_droppable(el_window);
        // --------------------------------------------------------
        // Back button
        // --------------------------------------------------------
        $(el_window_navbar_back_btn).on('click', function(e){
            // if history menu is open don't continue
            if($(el_window_navbar_back_btn).hasClass('has-open-contextmenu'))
                return;
            // if ctrl/cmd are pressed, open in new window
            if(e.ctrlKey || e.metaKey){
                const dirpath = window.window_nav_history[win_id].at(window.window_nav_history_current_position[win_id] - 1);
                UIWindow({
                    path: dirpath,
                    title: dirpath === '/' ? window.root_dirname : path.basename(dirpath),
                    icon: window.icons['folder.svg'],
                    // uid: $(el_item).attr('data-uid'),
                    is_dir: true,
                });
            }
            // ... otherwise, open in same window
            else{
                window.window_nav_history_current_position[win_id] > 0 && window.window_nav_history_current_position[win_id]--;
                const new_path = window.window_nav_history[win_id].at(window.window_nav_history_current_position[win_id]);
                // update window path
                window.update_window_path(el_window, new_path);
            }
        })
        // --------------------------------------------------------
        // Back button click-hold
        // --------------------------------------------------------
        $(el_window_navbar_back_btn).on('taphold', function() {
            let items = [];
            const pos = el_window_navbar_back_btn.getBoundingClientRect();

            for(let index = window.window_nav_history_current_position[win_id] - 1; index >= 0; index--){
                const history_item = window.window_nav_history[win_id].at(index);

                // build item for context menu
                items.push({
                    html: `<span>${history_item === window.home_path ? i18n('home') : path.basename(history_item)}</span>`,
                    val: index,
                    onClick: async function(e){
                        let history_index = e.value;
                        window.window_nav_history_current_position[win_id] = history_index;
                        const new_path = window.window_nav_history[win_id].at(window.window_nav_history_current_position[win_id]);
                        // if ctrl/cmd are pressed, open in new window
                        if(e.ctrlKey || e.metaKey && (new_path !== undefined && new_path !== null)){
                            UIWindow({
                                path: new_path,
                                title: new_path === '/' ? window.root_dirname : path.basename(new_path),
                                icon: window.icons['folder.svg'],
                                is_dir: true,
                            });
                        }
                        // update window path
                        else{
                            window.update_window_path(el_window, new_path);
                        }
                    }
                })
            }

            // Menu
            UIContextMenu({
                position: {top: pos.top + pos.height + 3, left: pos.left},
                parent_element: el_window_navbar_back_btn,
                items: items,
            })
        })
        // --------------------------------------------------------
        // Forward button
        // --------------------------------------------------------
        $(el_window_navbar_forward_btn).on('click', function(e){
            // if history menu is open don't continue
            if($(el_window_navbar_forward_btn).hasClass('has-open-contextmenu'))
                return;
            // if ctrl/cmd are pressed, open in new window
            if(e.ctrlKey || e.metaKey){
                const dirpath = window.window_nav_history[win_id].at(window.window_nav_history_current_position[win_id] + 1);
                UIWindow({
                    path: dirpath,
                    title: dirpath === '/' ? window.root_dirname : path.basename(dirpath),
                    icon: window.icons['folder.svg'],
                    // uid: $(el_item).attr('data-uid'),
                    is_dir: true,
                });
            }
            // ... otherwise, open in same window
            else{
                window.window_nav_history_current_position[win_id]++;
                // get last path in history
                const target_path = window.window_nav_history[win_id].at(window.window_nav_history_current_position[win_id]);
                // update window path
                if(target_path !== undefined){
                    window.update_window_path(el_window, target_path);
                }
            }
        })
        // --------------------------------------------------------
        // forward button click-hold
        // --------------------------------------------------------
        $(el_window_navbar_forward_btn).on('taphold', function() {
            let items = [];
            const pos = el_window_navbar_forward_btn.getBoundingClientRect();

            for(let index = window.window_nav_history_current_position[win_id] + 1; index < window.window_nav_history[win_id].length; index++){
                const history_item = window.window_nav_history[win_id].at(index);

                // build item for context menu
                items.push({
                    html: `<span>${history_item === window.home_path ? 'Home' : path.basename(history_item)}</span>`,
                    val: index,
                    onClick: async function(e){
                        let history_index = e.value;
                        window.window_nav_history_current_position[win_id] = history_index;
                        const new_path = window.window_nav_history[win_id].at(window.window_nav_history_current_position[win_id]);
                        // if ctrl/cmd are pressed, open in new window
                        if(e.ctrlKey || e.metaKey && (new_path !== undefined && new_path !== null)){
                            UIWindow({
                                path: new_path,
                                title: new_path === '/' ? window.root_dirname : path.basename(new_path),
                                icon: window.icons['folder.svg'],
                                is_dir: true,
                            });
                        }
                        // update window path
                        else{
                            window.update_window_path(el_window, new_path);
                        }
                    }
                })
            }

            // Menu
            UIContextMenu({                    
                parent_element: el_window_navbar_forward_btn,
                position: {top: pos.top + pos.height + 3, left: pos.left},
                items: items,
            })
        })

        // --------------------------------------------------------
        // Up button
        // --------------------------------------------------------
        $(el_window_navbar_up_btn).on('click', function(e){
            const target_path = path.resolve(path.join($(el_window).attr('data-path'), '..'));
            // if ctrl/cmd are pressed, open in new window
            if(e.ctrlKey || e.metaKey && (target_path !== undefined && target_path !== null)){
                UIWindow({
                    path: target_path,
                    title: target_path === '/' ? window.root_dirname : path.basename(target_path),
                    icon: window.icons['folder.svg'],
                    // uid: $(el_item).attr('data-uid'),
                    is_dir: true,
                });
            }
            // ... otherwise, open in same window
            else if(target_path !== undefined && target_path !== null){
                // update history
                window.window_nav_history[win_id] = window.window_nav_history[win_id].slice(0, window.window_nav_history_current_position[win_id]+1);
                window.window_nav_history[win_id].push(target_path);
                window.window_nav_history_current_position[win_id]++;
                // update window path
                window.update_window_path(el_window, target_path);
            }
        })

        const layouts = ['icons', 'list', 'details'];

        $(el_window).find('.window-navbar-layout-settings').on('contextmenu taphold', function() {
            let cur_layout = $(el_window).attr('data-layout');
            let items = [];
            for(let i=0; i<layouts.length; i++){
                items.push({
                    html: `<span style="text-transform: capitalize;">${layouts[i]}</span>`,
                    icon: cur_layout === layouts[i] ? '✓' : '',
                    onClick: async function(e){
                        window.update_window_layout(el_window, layouts[i]);
                        window.set_layout($(el_window).attr('data-uid'), layouts[i]);
                    }
                })
            }
            UIContextMenu({
                parent_element: this,
                items: items,
            })
        })
        $(el_window).find('.window-navbar-layout-settings').on('click', function() {
            let cur_layout = $(el_window).attr('data-layout');
            for(let i=0; i<layouts.length; i++){
                if(cur_layout === layouts[i]){
                    if(i === layouts.length - 1){
                        window.update_window_layout(el_window, layouts[0]);
                        window.set_layout($(el_window).attr('data-uid'), layouts[0]);
                    }else{
                        window.update_window_layout(el_window, layouts[i+1]);
                        window.set_layout($(el_window).attr('data-uid'), layouts[i+1]);
                    }
                    break;
                }
            }
        })
        // --------------------------------------------------------
        // directory content
        // --------------------------------------------------------
        //auth
        if(!window.is_auth() && !(await UIWindowLogin()))
            return;

        // --------------------------------------------------------
        // SIDEBAR sharing
        // --------------------------------------------------------
        if(options.is_dir && !isMobile.phone){
            puter.fs.readdir('/').then(function(shared_users){
                let ht = '';
                if(shared_users && shared_users.length - 1 > 0){
                    ht += `<h2 class="window-sidebar-title disable-user-select">Shared with me</h2>`;
                    for (let index = 0; index < shared_users.length; index++) {
                        const shared_user = shared_users[index];
                        // don't show current user's folder!
                        if(shared_user.name === window.user.username)
                            continue;
                            ht += `<div  class="window-sidebar-item not-sortable disable-user-select ${options.path === shared_user.path ? 'window-sidebar-item-active' : ''}" 
                                    data-path="${shared_user.path}"
                                    data-sharing-username="${html_encode(shared_user.name)}"
                                    title="${html_encode(shared_user.name)}"
                                    data-is_shared="1">
                                        <img class="window-sidebar-item-icon" src="${html_encode(window.icons['shared-outline.svg'])}">${shared_user.name}
                                    </div>`;
                    }
                }
                $(el_window).find('.window-sidebar').append(ht);

                $(el_window).find('.window-sidebar-item:not(.ui-droppable)').droppable({
                    accept: '.item',
                    tolerance: 'pointer',
                    drop: function( event, ui ) {
                        // check if item was actually dropped on this navbar path
                        if($(window.mouseover_window).attr('data-id') !== $(el_window).attr('data-id')){
                            return;
                        }
                        const items_to_share = []
                        
                        // first item
                        items_to_share.push({
                            uid: $(ui.draggable).attr('data-uid'),
                            path: $(ui.draggable).attr('data-path'),
                            icon: $(ui.draggable).find('.item-icon img').attr('src'),
                            name: $(ui.draggable).find('.item-name').text(),
                        }); 
                        
                        // all subsequent items
                        const cloned_items = document.getElementsByClassName('item-selected-clone');
                        for(let i =0; i<cloned_items.length; i++){
                            const source_item = document.getElementById('item-' + $(cloned_items[i]).attr('data-id'));
                            if(!source_item) continue;
                            items_to_share.push({
                                uid: $(source_item).attr('data-uid'),
                                path: $(source_item).attr('data-path'),
                                icon: $(source_item).find('.item-icon img').attr('src'),
                                name: $(source_item).find('.item-name').text(),
                            })
                        }
            
                        // if alt key is down, create shortcut items
                        if(event.altKey){
                            items_to_share.forEach((item_to_move) => {
                                window.create_shortcut(
                                    path.basename($(item_to_move).attr('data-path')), 
                                    $(item_to_move).attr('data-is_dir') === '1', 
                                    $(this).attr('data-path'), 
                                    null, 
                                    $(item_to_move).attr('data-shortcut_to') === '' ? $(item_to_move).attr('data-uid') : $(item_to_move).attr('data-shortcut_to'),
                                    $(item_to_move).attr('data-shortcut_to_path') === '' ? $(item_to_move).attr('data-path') : $(item_to_move).attr('data-shortcut_to_path'),
                                );
                            });
                        }
                        // move items
                        else{
                            UIWindowShare(items_to_share, $(this).attr('data-sharing-username'));
                        }
            
                        $('.item-container').droppable('enable')
                        $(this).removeClass('window-sidebar-item-drag-active');
            
                        return false;
                    },
                    over: function(event, ui){
                        // check if item was actually hovered over this window
                        if($(window.mouseover_window).attr('data-id') !== $(el_window).attr('data-id'))
                            return;
            
                        // Don't do anything if the dragged item is NOT a UIItem
                        if(!$(ui.draggable).hasClass('item'))
                            return;
                        
                        // highlight this item
                        $(this).addClass('window-sidebar-item-drag-active');
                        $('.ui-draggable-dragging').css('opacity', 0.2)
                        $('.item-selected-clone').css('opacity', 0.2)
            
                        // disable all window bodies 
                        $('.item-container').droppable( 'disable' )
                    },
                    out: function(event, ui){
                        // Don't do anything if the dragged element is NOT a UIItem
                        if(!$(ui.draggable).hasClass('item'))
                            return;
                        
                        // unselect item if item is dragged out
                        $(this).removeClass('window-sidebar-item-drag-active');
                        $('.ui-draggable-dragging').css('opacity', 'initial')
                        $('.item-selected-clone').css('opacity', 'initial')
            
                        $('.item-container').droppable( 'enable' )    
                    }
                });
            }).catch(function(err){
                console.error(err);
            })
        }

        // get directory content
        refresh_item_container(el_window_body, options);
    }

    // set iframe url
    if (options.iframe_url){
        $(el_window_app_iframe).attr('src', options.iframe_url)
        //bring focus to iframe
        el_window_app_iframe.contentWindow.focus();
    }
    // set the position of window
    if(!options.is_maximized){
        $(el_window).css('top', options.top)
        $(el_window).css('left', options.left)
    }
    if ( options.is_visible ) {
        $(el_window).css('display', 'block');
    }

    // mousedown on the window body will unselect selected items if neither ctrl nor command are pressed
    $(el_window_body).on('mousedown', function(e){
        if($(e.target).hasClass('window-body') && !e.ctrlKey && !e.metaKey){
            $(el_window_body).find('.item-selected').removeClass('item-selected');
            window.update_explorer_footer_selected_items_count(el_window);
            // if this is openFileDialog, disable the Open button
            if(options.is_openFileDialog)
                $(el_openfiledialog_open_btn).addClass('disabled')
        }
    })

    // on_close event
    $(el_window).on('remove', function(e){
        // if on_close callback is set, call it
        options.on_close?.();
    })

    // --------------------------------------------------------
    // Backdrop click
    // --------------------------------------------------------
    if(options.backdrop && options.close_on_backdrop_click){
        $(el_window).closest('.window-backdrop').on('mousedown', function(e){
            if($(e.target).hasClass('window-backdrop')){
                $(el_window).close();
            }
        })
    }
    // --------------------------------------------------------
    // Selectable
    // only for Desktop screens
    // --------------------------------------------------------
    let selection_area = null;
    let initial_body_scroll_width = 0;
    let initial_body_scroll_height = 0;
    if(options.is_dir && options.selectable_body && !isMobile.phone && !isMobile.tablet){
        let selected_ctrl_items = [];

        // selection area
        let selection_area_start_x = 0;
        let selection_area_start_y = 0;

        // init viselect
        const selection = new SelectionArea({
            selectionContainerClass: 'selection-area-container',
            selectionAreaClass: 'hidden-selection-area',
            container: `#window-body-${win_id}`,
            selectables: [`#window-body-${win_id} .item`],
            startareas: [`#window-body-${win_id}`],
            boundaries: [`#window-body-${win_id}`],
            behaviour: {
                overlap: 'drop',
                intersect: 'touch',
                startThreshold: 10,
                scrolling: {
                    speedDivider: 10,
                    manualSpeed: 750,
                    startScrollMargins: {x: 0, y: 0}
                }
            },
            features: {
                touch: true,
                range: true,
                singleTap: {
                    allow: true,
                    intersect: 'native'
                }
            }
        });
        
        selection.on('beforestart', ({store, event}) => {
            selected_ctrl_items = [];
            // create a selection area div element in selection_area
            selection_area = document.createElement('div');
            $(el_window_body).append(selection_area);
            $(selection_area).addClass('window-selection-area');
            
            // Get the scroll position of the window body
            const scrollLeft = $(el_window_body).scrollLeft();
            const scrollTop = $(el_window_body).scrollTop();
            
            // Get the window body's bounding rect relative to the viewport
            const windowBodyRect = el_window_body.getBoundingClientRect();
            
            // Get the window body's content dimensions
            initial_body_scroll_width = el_window_body.scrollWidth ;
            initial_body_scroll_height = el_window_body.scrollHeight;
            
            // Calculate position relative to the window body (accounting for scroll)
            let relativeX = window.mouseX - windowBodyRect.left + scrollLeft;
            let relativeY = window.mouseY - windowBodyRect.top + scrollTop;
            
            // Constrain initial position to window body content bounds
            relativeX = Math.max(0, Math.min(initial_body_scroll_width, relativeX));
            relativeY = Math.max(0, Math.min(initial_body_scroll_height, relativeY));
            
            $(selection_area).css({
                'position': 'absolute',
                'top': relativeY,
                'left': relativeX,
                'z-index': 1000,
                'display': 'block', 
            });

            return $(event.target).is(`#window-body-${win_id}`)
        })
        .on('beforedrag', evt => {
        })
        .on('start', ({store, event}) => {
            if (!event.ctrlKey && !event.metaKey) {
                // Get the scroll position of the window body
                const scrollLeft = $(el_window_body).scrollLeft();
                const scrollTop = $(el_window_body).scrollTop();
                
                // Get the window body's bounding rect relative to the viewport
                const windowBodyRect = el_window_body.getBoundingClientRect();
                
                // Calculate position relative to the window body (accounting for scroll)
                selection_area_start_x = window.mouseX - windowBodyRect.left + scrollLeft;
                selection_area_start_y = window.mouseY - windowBodyRect.top + scrollTop;
                
                for (const el of store.stored) {
                    el.classList.remove('item-selected');
                }
        
                selection.clearSelection();
            }
        })
        .on('move', ({store: {changed: {added, removed}}, event}) => {
            // Get the scroll position of the window body
            const scrollLeft = $(el_window_body).scrollLeft();
            const scrollTop = $(el_window_body).scrollTop();
            
            // Get the window body's bounding rect relative to the viewport
            const windowBodyRect = el_window_body.getBoundingClientRect();
            
            // Calculate current mouse position relative to the window body (accounting for scroll)
            const currentMouseX = window.mouseX - windowBodyRect.left + scrollLeft;
            const currentMouseY = window.mouseY - windowBodyRect.top + scrollTop;
            
            // Get the window body's content dimensions
            const windowBodyWidth = el_window_body.scrollWidth;
            const windowBodyHeight = el_window_body.scrollHeight;
            
            // Constrain mouse position to window body content bounds
            const constrainedMouseX = Math.max(0, Math.min(windowBodyWidth, currentMouseX));
            const constrainedMouseY = Math.max(0, Math.min(windowBodyHeight, currentMouseY));
            
            // Calculate the dimensions and position for bidirectional expansion
            const width = Math.abs(constrainedMouseX - selection_area_start_x);
            const height = Math.abs(constrainedMouseY - selection_area_start_y);
            
            // Calculate position - if dragging left/up, adjust the position
            let left = constrainedMouseX < selection_area_start_x ? constrainedMouseX : selection_area_start_x;
            let top = constrainedMouseY < selection_area_start_y ? constrainedMouseY : selection_area_start_y;
            
            // Ensure selection area doesn't go outside window body content bounds
            left = Math.max(0, Math.min(initial_body_scroll_width - width, left));
            top = Math.max(0, Math.min(initial_body_scroll_height - height, top));
            
            // update selection area size and position for bidirectional expansion
            $(selection_area).css({
                'width': width,
                'height': height,
                'left': left,
                'top': top,
                'display': 'block',
            });

            for (const el of added) {
                // if ctrl or meta key is pressed and the item is already selected, then unselect it
                if((event.ctrlKey || event.metaKey) && $(el).hasClass('item-selected')){
                    el.classList.remove('item-selected');
                    selected_ctrl_items.push(el);
                }
                // otherwise select it
                else{
                    el.classList.add('item-selected');
                    // the latest selected item is the active element
                    window.active_element = el;
                }
            }
        
            for (const el of removed) {
                el.classList.remove('item-selected');
                // in case this item was selected by ctrl+click before, then reselect it again
                if(selected_ctrl_items.includes(el))
                    $(el).addClass('item-selected');
            }

            window.update_explorer_footer_selected_items_count(el_window);

            // If this is openFileDialog, enable/disable the Open button accordingly
            if(options.is_openFileDialog && $(el_window).find('.item-selected').length)
                $(el_openfiledialog_open_btn).removeClass('disabled')
            else
                $(el_openfiledialog_open_btn).addClass('disabled')
        })
        .on('stop', ({store, event}) => {
            // If this is openFileDialog, enable/disable the Open button accordingly
            if(options.is_openFileDialog && $(el_window).find('.item-selected').length)
                $(el_openfiledialog_open_btn).removeClass('disabled')
            else
                $(el_openfiledialog_open_btn).addClass('disabled')
        });   
    }

    // --------------------------------------------------------
    // Droppable
    // --------------------------------------------------------
    $(el_window_body).droppable({
        accept: '.item',
        greedy: true,
        tolerance: "pointer",
        drop: async function( e, ui ) {
            // check if item was actually dropped on this window
            if($(window.mouseover_window).attr('data-id') !== $(el_window).attr('data-id'))
                return;

            // can't drop anything here but a UIItem
            if(!$(ui.draggable).hasClass('item'))
                return;

            // --------------------------------------------------
            // In case this was dropped on an App window
            // --------------------------------------------------
            if(el_window_app_iframe !== null){
                const items_to_move = []

                // first item
                items_to_move.push(ui.draggable); 

                // all subsequent items
                const cloned_items = document.getElementsByClassName('item-selected-clone');
                for(let i =0; i<cloned_items.length; i++){
                    const source_item = document.getElementById('item-' + $(cloned_items[i]).attr('data-id'));
                    if(source_item !== null)
                        items_to_move.push(source_item);
                }

                // sign all items
                const items_to_sign = []

                // prepare items to sign
                for(let i=0; i<items_to_move.length; i++)
                    items_to_sign.push({uid: $(items_to_move[i]).attr('data-uid'), action: 'write', path: $(items_to_move[i]).attr('data-path')});

                // sign items
                let signatures = await puter.fs.sign(options.app_uuid, items_to_sign);
                signatures = signatures.items;
                signatures = Array.isArray(signatures) ? signatures : [signatures];

                // prepare items
                let items = [];
                for (let index = 0; index < signatures.length; index++) {
                    const item = signatures[index];
                    items.push({
                        name: item.fsentry_name,
                        readURL: item.read_url,
                        writeURL: item.write_url,
                        metadataURL: item.metadata_url,
                        isDirectory: item.fsentry_is_dir,
                        path: privacy_aware_path(item.path),
                        uid: item.uid,
                    })
                }
                
                // send to app iframe
                el_window_app_iframe.contentWindow.postMessage({
                    msg: "itemsOpened", 
                    original_msg_id: $(el_window).attr('data-iframe_msg_uid'), 
                    items: items,
                }, '*');

                // if item is dragged over an app iframe, highlight the iframe
                var rect = el_window_app_iframe.getBoundingClientRect();

                // if mouse is inside iframe, send drag message to iframe
                el_window_app_iframe.contentWindow.postMessage({msg: "drop", x: (window.mouseX - rect.left), y: (window.mouseY - rect.top), items: items}, '*');

                // bring focus to this window
                if (!options.background) {
                 $(el_window).focusWindow()
                }
            }

            // if this window is not a directory, cancel drop.
            // why not simply only launch droppable on directories? this is because 
            // if a window is not droppable and an item is dropped on it, the app will think
            // it was dropped on desktop.
            if(!options.is_dir){
                return false;
            }
            // If dropped on the same window, do not proceed
            if($(ui.draggable).closest('.item-container').attr('data-path') === $(window.mouseover_window).attr('data-path') && !e.ctrlKey){
                return;
            }
            // If ctrl is pressed and source is Trashed, cancel whole operation
            if(e.ctrlKey && path.dirname($(ui.draggable).attr('data-path')) === window.trash_path)
                return;

            // Unselect already selected items
            $(el_window_body).find('.item-selected').removeClass('item-selected')

            const items_to_move = []

            // first item
            items_to_move.push(ui.draggable); 

            // all subsequent items
            const cloned_items = document.getElementsByClassName('item-selected-clone');
            for(let i =0; i<cloned_items.length; i++){
                const source_item = document.getElementById('item-' + $(cloned_items[i]).attr('data-id'));
                if(source_item !== null){
                    items_to_move.push(source_item);
                }
            }

            // --------------------------------------------------------
            // if this is the home directory of another user, show the sharing dialog
            // --------------------------------------------------------
            let cur_path = $(el_window).attr('data-path');
            if(window.countSubstr(cur_path, '/') === 1 && cur_path !== '/'+window.user.username){
                let username = cur_path.split('/')[1];

                const items_to_share = []
                        
                // first item
                items_to_share.push({
                    uid: $(ui.draggable).attr('data-uid'),
                    path: $(ui.draggable).attr('data-path'),
                    icon: $(ui.draggable).find('.item-icon img').attr('src'),
                    name: $(ui.draggable).find('.item-name').text(),
                }); 
                
                // all subsequent items
                const cloned_items = document.getElementsByClassName('item-selected-clone');
                for(let i =0; i<cloned_items.length; i++){
                    const source_item = document.getElementById('item-' + $(cloned_items[i]).attr('data-id'));
                    if(!source_item) continue;
                    items_to_share.push({
                        uid: $(source_item).attr('data-uid'),
                        path: $(source_item).attr('data-path'),
                        icon: $(source_item).find('.item-icon img').attr('src'),
                        name: $(source_item).find('.item-name').text(),
                    })
                }
    
                UIWindowShare(items_to_share, username);
                return;
            }

            // If ctrl key is down, copy items. Except if target is Trash
            if(e.ctrlKey && $(window.mouseover_window).attr('data-path') !== window.trash_path){
                // Copy items
                window.copy_items(items_to_move, $(window.mouseover_window).attr('data-path'))
            }

            // if alt key is down, create shortcut items
            else if(e.altKey){
                items_to_move.forEach((item_to_move) => {
                    window.create_shortcut(
                        path.basename($(item_to_move).attr('data-path')), 
                        $(item_to_move).attr('data-is_dir') === '1', 
                        $(window.mouseover_window).attr('data-path'),
                        null, 
                        $(item_to_move).attr('data-shortcut_to') === '' ? $(item_to_move).attr('data-uid') : $(item_to_move).attr('data-shortcut_to'),
                        $(item_to_move).attr('data-shortcut_to_path') === '' ? $(item_to_move).attr('data-path') : $(item_to_move).attr('data-shortcut_to_path'),
                    );
                });
            }
            // otherwise, move items
            else{
                window.move_items(items_to_move, $(window.mouseover_window).attr('data-path'));
            }
        },
        over: function(event, ui){
            // Don't do anything if the dragged item is NOT a UIItem
            if(!$(ui.draggable).hasClass('item'))
                return;
        },
        out: function(event, ui){
            // Don't do anything if the dragged item is NOT a UIItem
            if(!$(ui.draggable).hasClass('item'))
                return;
        }
    });

    // --------------------------------------------------------
    // Double Click on Head
    // double click on a window head will maximize or shrink window
    // only maximize/shrink if window is marked `is_resizable`
    // --------------------------------------------------------
    if(options.is_resizable){
        $(el_window_head).dblclick(function () {
            window.scale_window(el_window);
        })
    }

    $(el_window_head).mousedown(function () {
        if(window_is_snapped){
            $( el_window ).draggable( "option", "cursorAt", { left: width_before_snap/2 } );
        }
    })

    // --------------------------------------------------------
    // Click On The `Scale` Button 
    // (the little rectangle in the window head)
    // --------------------------------------------------------
    if(options.is_resizable){
        $(el_window_head_scale_btn).click(function () {
            window.scale_window(el_window);
        })
    }

    // --------------------------------------------------------
    // Dragster
    // If a local item is dragged over this window, bring it to front
    // --------------------------------------------------------
    let drag_enter_timeout;
    $(el_window).dragster({
        enter: function (dragsterEvent, event) {
            // make sure to cancel any previous timeouts otherwise the window will be brought to front multiple times
            clearTimeout(drag_enter_timeout);
            // If items are dragged over this window long enough, bring it to front
            drag_enter_timeout = setTimeout(function(){
                if (!options.background) {
                  $(el_window).focusWindow()
                }
            }, 1400);
        },
        leave: function (dragsterEvent, event) {
            // cancel the timeout for 'bringing window to front'
            clearTimeout(drag_enter_timeout);
        },
        drop: function (dragsterEvent, event) {
            // cancel the timeout for 'bringing window to front'
            clearTimeout(drag_enter_timeout);
        },
        over: function (dragsterEvent, event) {
            // cancel the timeout for 'bringing window to front'
            clearTimeout(drag_enter_timeout);
        }
    });

    // --------------------------------------------------------
    // Dragster
    // Allow dragging of local files onto this window, if it's is_dir
    // --------------------------------------------------------
    $(el_window_body).dragster({
        enter: function (dragsterEvent, event) {
            if(options.is_dir){
                // remove any context menu that might be open
                $('.context-menu').remove();
            
                // highlight this item container
                $(el_window).find('.item-container').addClass('item-container-active');
            }
        },
        leave: function (dragsterEvent, event) {
            if(options.is_dir){
                $(el_window).find('.item-container').removeClass('item-container-active');
            }
        },
        drop: function (dragsterEvent, event) {
            const e = event.originalEvent;
            if(options.is_dir){
                // if files were dropped...
                if(e.dataTransfer?.items?.length>0){
                    window.upload_items(e.dataTransfer.items, $(el_window).attr('data-path'))
                }
                // de-highlight all windows
                $('.item-container').removeClass('item-container-active');
            }
            e.stopPropagation();
            e.preventDefault();
            return false;
        }
    });
    
    // --------------------------------------------------------
    // Close button
    // --------------------------------------------------------
    $(`#window-${win_id} > .window-head > .window-close-btn`).click(function () {
        $(el_window).close({
            shrink_to_target: options.on_close_shrink_to_target
        });
    })

    // --------------------------------------------------------
    // Minimize button
    // --------------------------------------------------------
    $(`#window-${win_id} > .window-head > .window-minimize-btn`).click(function () {
        $(el_window).hideWindow();
    })

    // --------------------------------------------------------
    // Draggable
    // --------------------------------------------------------
    let width_before_snap = 0;
    let height_before_snap = 0;
    let window_is_snapped = false;
    let snap_placeholder_active = false;
    let snap_trigger_timeout;

    if(options.is_draggable){
        let window_snap_placeholder = $(
            `<div class="window-snap-placeholder animate__animated animate__zoomIn animate__faster">
                <div class="window-snap-placeholder-inner"></div>
             </div>`
        );

        $(el_window).draggable({
            start: function(e, ui){
                window.a_window_is_being_dragged = true;
                $('.toolbar').css('pointer-events', 'none');
                // if window is snapped, unsnap it and reset its position to where it was before snapping
                if(options.is_resizable && window_is_snapped){
                    window_is_snapped = false;
                    $(el_window).css({
                        'width': width_before_snap,
                        'height': height_before_snap + 'px',
                    });

                    // if at any point the window's width is "too small", hide the sidebar
                    if($(el_window).width() < window.window_width_threshold_for_sidebar){
                        if(width_before_snap >= window.window_width_threshold_for_sidebar && !sidebar_hidden){
                            $(el_window_sidebar).hide();
                        }
                        sidebar_hidden = true;
                    }
                    // if at any point the window's width is "big enough", show the sidebar
                    else if($(el_window).width() >= window.window_width_threshold_for_sidebar){
                        if(sidebar_hidden){
                            $(el_window_sidebar).show();
                        }
                        sidebar_hidden = false;
                    }
                }

                $(el_window).addClass('window-dragging');
                
                // rm window from original_window_position
                window.original_window_position[$(el_window).attr('id')] = undefined;

                // since jquery draggable sets the z-index automatically we need this to 
                // bring windows to the front when they are clicked.
                window.last_window_zindex = parseInt($(el_window).css('z-index'));

                //transform causes draggable to start inaccurately
                $(el_window).css('transform', 'none');
            },
            drag: function ( e, ui ) {
                $(el_window_app_iframe).css('pointer-events', 'none');
                $('.window').css('pointer-events', 'none');
                // jqueryui changes the z-index automatically, if the stay_on_top flag is set
                // make sure window stays on top
                $(`.window[data-stay_on_top="true"]`).css('z-index', 999999999)

                if($(el_window).attr('data-is_maximized') === '1'){
                    $(el_window).attr('data-is_maximized', '0');
                    // maximize icon
                    $(el_window_head_scale_btn).find('img').attr('src', window.icons['scale.svg']);
                }
                // --------------------------------------------------------
                // Snap to screen edges
                // --------------------------------------------------------
                if(options.is_resizable){
                    clearTimeout(snap_trigger_timeout);
                    // if window is not snapped, check if it should be snapped
                    snap_trigger_timeout = setTimeout(function(){
                        // if cursor is not in a snap zone, don't snap
                        if(!window.current_active_snap_zone){
                            return;
                        }
                        // if dragging has stopped by now, don't snap
                        if(!$(el_window).hasClass('window-dragging')){
                            return;
                        }

                        // Get taskbar-aware snap dimensions
                        const snapDims = getSnapDimensions();

                        // W
                        if(!window_is_snapped && window.current_active_snap_zone === 'w'){
                            window_snap_placeholder.css({
                                'display': 'block',
                                'width': snapDims.available_width / 2,
                                'height': snapDims.available_height,
                                'top': snapDims.start_y,
                                'left': snapDims.start_x,
                                'z-index': window.last_window_zindex - 1,
                            })
                        }
                        // NW
                        else if(!window_is_snapped && window.current_active_snap_zone === 'nw'){
                            window_snap_placeholder.css({
                                'display': 'block',
                                'width': snapDims.available_width / 2,
                                'height': snapDims.available_height / 2,
                                'top': snapDims.start_y,
                                'left': snapDims.start_x,
                                'z-index': window.last_window_zindex - 1,
                            })
                        }
                        // NE
                        else if(!window_is_snapped && window.current_active_snap_zone ==='ne'){
                            window_snap_placeholder.css({
                                'display': 'block',
                                'width': snapDims.available_width / 2,
                                'height': snapDims.available_height / 2,
                                'top': snapDims.start_y,
                                'left': snapDims.start_x + snapDims.available_width / 2,
                                'z-index': window.last_window_zindex - 1,
                            })
                        }
                        // E
                        else if(!window_is_snapped && window.current_active_snap_zone ==='e'){
                            window_snap_placeholder.css({
                                'display': 'block',
                                'width': snapDims.available_width / 2,
                                'height': snapDims.available_height,
                                'top': snapDims.start_y,
                                'left': snapDims.start_x + snapDims.available_width / 2,
                                'z-index': window.last_window_zindex - 1,
                            })
                        }
                        // N
                        else if(!window_is_snapped && window.current_active_snap_zone ==='n'){
                            window_snap_placeholder.css({
                                'display': 'block',
                                'width': snapDims.available_width,
                                'height': snapDims.available_height,
                                'top': snapDims.start_y,
                                'left': snapDims.start_x,
                                'z-index': window.last_window_zindex - 1,
                            })
                        }
                        // SW
                        else if(!window_is_snapped && window.current_active_snap_zone ==='sw'){
                            window_snap_placeholder.css({
                                'display': 'block',
                                'top': snapDims.start_y + snapDims.available_height / 2,
                                'left': snapDims.start_x,
                                'width': snapDims.available_width / 2,
                                'height': snapDims.available_height / 2,
                                'z-index': window.last_window_zindex - 1,
                            })
                        }
                        // SE
                        else if(!window_is_snapped && window.current_active_snap_zone ==='se'){
                            window_snap_placeholder.css({
                                'display': 'block',
                                'top': snapDims.start_y + snapDims.available_height / 2,
                                'left': snapDims.start_x + snapDims.available_width / 2,
                                'width': snapDims.available_width / 2,
                                'height': snapDims.available_height / 2,
                                'z-index': window.last_window_zindex - 1,
                            })
                        }

                        // If snap placeholder is not active, append it and make it active
                        if(!window_is_snapped && !snap_placeholder_active){
                            snap_placeholder_active = true;
                            $(el_body).append(window_snap_placeholder);
                        }

                        // save window size before snap
                        width_before_snap = $(el_window).width();
                        height_before_snap = $(el_window).height();
                    }, 10);

                    // if mouse is not in a snap zone, hide snap placeholder
                    if(snap_placeholder_active && !window.current_active_snap_zone){
                        snap_placeholder_active = false;
                        window_snap_placeholder.fadeOut(80);
                    }
                }
            },
            stop: function () {
                window.a_window_is_being_dragged = false;
                let window_will_snap = false;
                $( el_window ).draggable( "option", "cursorAt", false );

                $(el_window).removeClass('window-dragging');
                $(el_window).attr({
                    'data-orig-top': $(el_window).position().top, 
                    'data-orig-left': $(el_window).position().left, 
                })
    
                $(el_window_app_iframe).css('pointer-events', 'all');
                $('.window').css('pointer-events', 'initial');
                $('.toolbar').css('pointer-events', 'auto');
                // jqueryui changes the z-index automatically, if the stay_on_top flag is set
                // make sure window stays on top with the initial zindex though
                $(`.window[data-stay_on_top="true"]`).each(function(){
                    $(this).css('z-index', $(this).attr('data-initial_zindex'))
                })

                if(options.is_resizable && snap_placeholder_active && !window_is_snapped){
                    window_will_snap = true;
                    $(window_snap_placeholder).css('padding', 0);

                    setTimeout(function(){
                        // Get taskbar-aware snap dimensions for final positioning
                        const snapDims = getSnapDimensions();
                        
                        // snap to w
                        if(window.current_active_snap_zone === 'w'){
                            $(el_window).css({
                                'top': snapDims.start_y,
                                'left': snapDims.start_x,
                                'width': snapDims.available_width / 2,
                                'height': snapDims.available_height - 6,
                            })
                        }
                        // snap to nw
                        else if(window.current_active_snap_zone === 'nw'){
                            $(el_window).css({
                                'top': snapDims.start_y,
                                'left': snapDims.start_x,
                                'width': snapDims.available_width / 2,
                                'height': snapDims.available_height / 2,
                            })
                        }
                        // snap to ne
                        else if(window.current_active_snap_zone === 'ne'){
                            $(el_window).css({
                                'top': snapDims.start_y,
                                'left': snapDims.start_x + snapDims.available_width / 2,
                                'width': snapDims.available_width / 2,
                                'height': snapDims.available_height / 2,
                            })
                        }
                        // snap to sw
                        else if(window.current_active_snap_zone === 'sw'){
                            $(el_window).css({
                                'top': snapDims.start_y + snapDims.available_height / 2,
                                'left': snapDims.start_x,
                                'width': snapDims.available_width / 2,
                                'height': snapDims.available_height / 2,
                            })
                        }
                        // snap to se
                        else if(window.current_active_snap_zone === 'se'){
                            $(el_window).css({
                                'top': snapDims.start_y + snapDims.available_height / 2,
                                'left': snapDims.start_x + snapDims.available_width / 2,
                                'width': snapDims.available_width / 2,
                                'height': snapDims.available_height / 2,
                            })
                        }
                        // snap to e
                        else if(window.current_active_snap_zone === 'e'){
                            $(el_window).css({
                                'top': snapDims.start_y,
                                'left': snapDims.start_x + snapDims.available_width / 2,
                                'width': snapDims.available_width / 2,
                                'height': snapDims.available_height - 6,
                            })
                        }
                        // snap to n
                        else if(window.current_active_snap_zone === 'n'){
                            window.scale_window(el_window);
                        }
                        // snap placeholder is no longer active
                        snap_placeholder_active = false;
                        // hide snap placeholder
                        window_snap_placeholder.css('display', 'none');
                        window_snap_placeholder.css('padding', '10px');
                        // mark window as snapped
                        window_is_snapped = true;

                        // if at any point the window's width is "too small", hide the sidebar
                        if($(el_window).width() < window.window_width_threshold_for_sidebar){
                            if(width_before_snap >= window.window_width_threshold_for_sidebar && !sidebar_hidden){
                                $(el_window_sidebar).hide();
                            }
                            sidebar_hidden = true;
                        }
                        // if at any point the window's width is "big enough", show the sidebar
                        else if($(el_window).width() >= window.window_width_threshold_for_sidebar){
                            if(sidebar_hidden){
                                $(el_window_sidebar).show();
                            }
                            sidebar_hidden = false;
                        }
                    }, 100);
                }

                // if window is dropped outside the available area, move it back in
                // Bottom boundary (account for taskbar position)
                const taskbar_position = window.taskbar_position || 'bottom';
                let maxTop;
                if(taskbar_position === 'bottom'){
                    maxTop = window.innerHeight - window.taskbar_height - 30;
                } else {
                    maxTop = window.innerHeight - 30;
                }
                // the lst '- 30' is to account for the window head
                if($(el_window).position().top > maxTop && !window_will_snap){
                    $(el_window).animate({
                        top: maxTop - 30,
                    }, 100);
                }
                // if window is dropped too far to the right, move it left
                let maxLeft;
                if(taskbar_position === 'right'){
                    maxLeft = window.innerWidth - window.taskbar_height - 50;
                } else {
                    maxLeft = window.innerWidth - 50;
                }
                if($(el_window).position().left > maxLeft && !window_will_snap){
                    $(el_window).animate({
                        left: maxLeft,
                    }, 100);
                }
                // if window is dropped too far to the left, move it right
                let minLeft;
                if(taskbar_position === 'left'){
                    minLeft = window.taskbar_height - $(el_window).width() + 150;
                } else {
                    minLeft = -$(el_window).width() + 150;
                }
                if($(el_window).position().left < minLeft && !window_will_snap){
                    $(el_window).animate({
                        left: minLeft,
                    }, 100);
                }
            },
            handle: `.window-head-draggable` + (options.draggable_body ? `, .window-body` : ``),
            stack: `.window`,
            scroll: false,
            containment: '.window-container',
        });
    }

    // --------------------------------------------------------
    // Resizable
    // --------------------------------------------------------
    if(options.is_resizable){
        if($(el_window).width() < window.window_width_threshold_for_sidebar){
            $(el_window_sidebar).hide();
            sidebar_hidden = true;
        }

        $(el_window).resizable({
            handles: "n, ne, nw, e, s, se, sw, w",
            minWidth: 200,
            minHeight: 200,
            start: function(){
                window.a_window_is_resizing = true;
                $(el_window_app_iframe).css('pointer-events', 'none');
                $('.window').css('pointer-events', 'none');
            },
            resize: function (e, ui) {
                // if at any point the window's width is "too small", hide the sidebar
                if(ui.size.width < window.window_width_threshold_for_sidebar){
                    if(ui.originalSize.width >= window.window_width_threshold_for_sidebar && !sidebar_hidden){
                        $(el_window_sidebar).hide();
                    }
                    sidebar_hidden = true;
                }
                // if at any point the window's width is "big enough", show the sidebar
                else if(ui.size.width >= window.window_width_threshold_for_sidebar){
                    if(sidebar_hidden){
                        $(el_window_sidebar).show();
                    }
                    sidebar_hidden = false;
                }

                // when resizing the top of the window, make sure the window head is not hidden behind the toolbar
                if($(el_window).position().top < window.toolbar_height){
                    var difference = window.toolbar_height - $(el_window).position().top;
                    $(el_window).css({
                        'top': window.toolbar_height,
                        'height': ui.size.height - difference  // Reduce the height by the difference
                    });
                    // don't resize
                    return false;
                }
            },
            stop: function () {
                window.a_window_is_resizing = false;
                $(el_window_app_iframe).css('pointer-events', 'all');
                $('.window').css('pointer-events', 'initial');
                $(el_window_sidebar).resizable("option", "maxWidth", el_window.getBoundingClientRect().width/2);
                $(el_window).attr({
                    'data-orig-width': $(el_window).width(), 
                    'data-orig-height': $(el_window).height(), 
                })
                // maximize icon
                $(el_window_head_scale_btn).find('img').attr('src', window.icons['scale.svg']);
                $(el_window).attr('data-is_maximized', '0');
            },
            containment: 'parent',
        })
    }

    // --------------------------------------------------------
    // Sidebar Resizable
    // --------------------------------------------------------
    let side = $(el_window).find('.window-sidebar')
    side.resizable({
        handles: "e,w",
        minWidth: 100,
        maxWidth: el_window.getBoundingClientRect().width/2,
        start: function(){
            $(el_window_app_iframe).css('pointer-events', 'none');
            $('.window').css('pointer-events', 'none');
            window.a_window_sidebar_is_resizing = true;
        },
        stop: function () {
            $(el_window_app_iframe).css('pointer-events', 'all');
            $('.window').css('pointer-events', 'initial');
            const new_width = $(el_window_sidebar).width();
            // save new width in the cloud, to user's settings
            puter.kv.set({key: "window_sidebar_width", value: new_width});
            // save new width locally, to window object
            window.window_sidebar_width = new_width;
            window.a_window_sidebar_is_resizing = false;
        }
    })

    // --------------------------------------------------------
    // Alt/Option + Shift + click on window head will open a prompt to enter iframe url
    // --------------------------------------------------------
    $(el_window_head).on('click', function(e){
        if(e.altKey && e.shiftKey && el_window_app_iframe !== null){
            let url = prompt("Enter URL", options.iframe_url);
            if(url){
                $(el_window_app_iframe).attr('src', url);
            }
        }
    })
    // --------------------------------------------------------
    // Head Context Menu
    // --------------------------------------------------------
    $(el_window_head).bind("contextmenu taphold", function (event) {
        // dimiss taphold on regular devices
        if(event.type==='taphold' && !isMobile.phone && !isMobile.tablet)
            return;

        const $target = $(event.target);

        // Cases in which native ctx menu should be preserved
        if(options.allow_native_ctxmenu || $target.hasClass('allow-native-ctxmenu') || $target.is('input') || $target.is('textarea'))
            return true;
        
        // custom ctxmenu for all other elements
        event.preventDefault();

        // If window has no head, don't show ctxmenu
        if(!options.has_head)
            return;
        
        let menu_items = [];
        // -------------------------------------------
        // Maximize/Minimize
        // -------------------------------------------
        if(options.is_resizable){
            menu_items.push({
                html: $(el_window).attr('data-is_maximized') === '0' ? 'Maximize' : 'Restore',
                onClick: function(){
                    // maximize window
                    window.scale_window(el_window);
                }
            });
            menu_items.push({
                html: i18n('minimize'),
                onClick: function(){
                    $(el_window).hideWindow();
                }
            });
            // -
            menu_items.push('-')
        }
        //-------------------------------------------
        // Reload App
        //-------------------------------------------
        if(el_window_app_iframe !== null){
            menu_items.push({
                html: i18n('reload_app'),
                onClick: function(){
                    $(el_window_app_iframe).attr('src', $(el_window_app_iframe).attr('src'));
                }
            });
            // -
            menu_items.push('-')
        }
        // -------------------------------------------
        // Close
        // -------------------------------------------
        menu_items.push({
            html: i18n('close'),
            onClick: function(){
                $(el_window).close();
            }
        });

        UIContextMenu({
            parent_element: el_window_head,
            items: menu_items,
            parent_id: win_id,
        })                
    })

    // --------------------------------------------------------
    // Body Context Menu
    // --------------------------------------------------------
    $(el_window_body).bind("contextmenu taphold", function (event) {
        // dimiss taphold on regular devices
        if(event.type==='taphold' && !isMobile.phone && !isMobile.tablet)
            return;

        const $target = $(event.target);

        // Cases in which native ctx menu should be preserved
        if(options.allow_native_ctxmenu || $target.hasClass('allow-native-ctxmenu') || $target.is('input') || $target.is('textarea'))
            return true

        // custom ctxmenu for all other elements
        event.preventDefault();
        if(options.allow_context_menu && event.target === el_window_body){
            // Regular directories
            if($(el_window).attr('data-path') !== window.trash_path){
                let menu_items = [];

                // -------------------------------------------
                // Sort by
                // -------------------------------------------
                menu_items.push(
                {
                    html: i18n('sort_by'),
                    items: [
                        {
                            html: i18n('name'),
                            icon: $(el_window).attr('data-sort_by') === 'name' ? '✓' : '',
                            onClick: async function(){
                                window.sort_items(el_window_body, 'name', $(el_window).attr('data-sort_order'));
                                window.set_sort_by($(el_window).attr('data-uid'), 'name', $(el_window).attr('data-sort_order'))
                            }
                        },
                        {
                            html: i18n('date_modified'),
                            icon: $(el_window).attr('data-sort_by') === 'modified' ? '✓' : '',
                            onClick: async function(){
                                window.sort_items(el_window_body, 'modified', $(el_window).attr('data-sort_order'));
                                window.set_sort_by($(el_window).attr('data-uid'), 'modified', $(el_window).attr('data-sort_order'))
                            }
                        },
                        {
                            html: i18n('type'),
                            icon: $(el_window).attr('data-sort_by') === 'type' ? '✓' : '',
                            onClick: async function(){
                                window.sort_items(el_window_body, 'type', $(el_window).attr('data-sort_order'));
                                window.set_sort_by($(el_window).attr('data-uid'), 'type', $(el_window).attr('data-sort_order'))
                            }
                        },
                        {
                            html: i18n('size'),
                            icon: $(el_window).attr('data-sort_by') === 'size' ? '✓' : '',
                            onClick: async function(){
                                window.sort_items(el_window_body, 'size', $(el_window).attr('data-sort_order'));
                                window.set_sort_by($(el_window).attr('data-uid'), 'size', $(el_window).attr('data-sort_order'))
                            }
                        },
                        // -------------------------------------------
                        // -
                        // -------------------------------------------
                        '-',
                        {
                            html: i18n('ascending'),
                            icon: $(el_window).attr('data-sort_order') === 'asc' ? '✓' : '',
                            onClick: async function(){
                                const sort_by = $(el_window).attr('data-sort_by')
                                window.sort_items(el_window_body, sort_by, 'asc');
                                window.set_sort_by($(el_window).attr('data-uid'), sort_by, 'asc')
                            }
                        },
                        {
                            html: i18n('descending'),
                            icon: $(el_window).attr('data-sort_order') === 'desc' ? '✓' : '',
                            onClick: async function(){
                                const sort_by = $(el_window).attr('data-sort_by')
                                window.sort_items(el_window_body, sort_by, 'desc');
                                window.set_sort_by($(el_window).attr('data-uid'), sort_by, 'desc')
                            }
                        },

                    ]
                })
                // -------------------------------------------
                // Refresh
                // -------------------------------------------
                menu_items.push({
                    html: i18n('refresh'),
                    onClick: function(){
                        refresh_item_container(el_window_body, options);
                    }
                })
                // -------------------------------------------
                // Show/Hide hidden files
                // -------------------------------------------
                menu_items.push({
                    html: i18n('show_hidden'),
                    icon: window.user_preferences.show_hidden_files ? '✓' : '',
                    onClick: function(){
                        window.mutate_user_preferences({
                            show_hidden_files : !window.user_preferences.show_hidden_files,
                        });
                        window.show_or_hide_files(document.querySelectorAll('.item-container'));
                    }
                })

                if($(el_window).attr('data-path') !== '/'){
                    // -------------------------------------------
                    // -
                    // -------------------------------------------
                    menu_items.push('-');
                    // -------------------------------------------
                    // New
                    // -------------------------------------------
                    menu_items.push(new_context_menu_item($(el_window).attr('data-path'), el_window_body))
                    // -------------------------------------------
                    // -
                    // -------------------------------------------
                    menu_items.push('-');
                    // -------------------------------------------
                    // Paste
                    // -------------------------------------------
                    menu_items.push({
                        html: i18n('paste'),
                        disabled: (window.clipboard.length === 0 || $(el_window).attr('data-path') === '/') ? true : false,
                        onClick: function(){
                            if(window.clipboard_op === 'copy')
                                window.copy_clipboard_items($(el_window).attr('data-path'), el_window_body);
                            else if(window.clipboard_op === 'move')
                                window.move_clipboard_items(el_window_body)
                        }
                    })
                    // -------------------------------------------
                    // Undo
                    // -------------------------------------------
                    menu_items.push({
                        html: i18n('undo'),
                        disabled: window.actions_history.length > 0 ? false : true,
                        onClick: function(){
                            window.undo_last_action();
                        }
                    })
                    // -------------------------------------------
                    // Upload Here
                    // -------------------------------------------
                    menu_items.push({
                        html: i18n('upload_here'),
                        disabled: $(el_window).attr('data-path') === '/' ? true : false,
                        onClick: function(){
                            window.init_upload_using_dialog(el_window_body, $(el_window).attr('data-path') + '/');
                        }
                    })
                    // -------------------------------------------
                    // -
                    // -------------------------------------------
                    menu_items.push('-');
                    // -------------------------------------------
                    // Publish As Website
                    // -------------------------------------------
                    menu_items.push({
                        html: i18n('publish_as_website'),
                        disabled: !options.is_dir,
                        onClick: async function () {
                            if (window.require_email_verification_to_publish_website) {
                                if (window.user.is_temp &&
                                    !await UIWindowSaveAccount({
                                        send_confirmation_code: true,
                                        message: i18n('save_account_to_publish'),
                                        window_options: {
                                            backdrop: true,
                                            close_on_backdrop_click: false,
                                        }
                                    }))
                                    return;
                                else if (!window.user.email_confirmed && !await UIWindowEmailConfirmationRequired())
                                    return;
                            }
                            UIWindowPublishWebsite($(el_window).attr('data-uid'), $(el_window).attr('data-name'), $(el_window).attr('data-path'));
                        }
                    })
                    // -------------------------------------------
                    // Deploy as App
                    // -------------------------------------------
                    menu_items.push({
                        html: i18n('deploy_as_app'),
                        disabled: !options.is_dir,
                        onClick: async function () {
                            launch_app({
                                name: 'dev-center',
                                file_path: $(el_window).attr('data-path'),
                                file_uid: $(el_window).attr('data-uid'),
                                params: {
                                    source_path: $(el_window).attr('data-path'),
                                }
                            })
                        }
                    })
                    // -------------------------------------------
                    // -
                    // -------------------------------------------
                    menu_items.push('-');                      
                    // -------------------------------------------
                    // Properties
                    // -------------------------------------------
                    menu_items.push({
                        html: i18n('properties'),
                        onClick: function(){
                            let window_height = 500;
                            let window_width = 450;

                            let left = window.mouseX;
                            left -= 200;
                            left = left > (window.innerWidth - window_width)? (window.innerWidth - window_width) : left;

                            let top = window.mouseY;
                            top = top > (window.innerHeight - (window_height + window.taskbar_height + window.toolbar_height))? (window.innerHeight - (window_height + window.taskbar_height + window.toolbar_height)) : top;

                            UIWindowItemProperties(
                                options.title, 
                                $(el_window).attr('data-path'), 
                                $(el_window).attr('data-uid'), 
                                left, top, window_width, window_height);
                        }
                    })
                }

                // -------------------------------------------
                // Context Menu
                // -------------------------------------------
                UIContextMenu({
                    parent_element: el_window_body,
                    items: menu_items,
                });
            }
            // Trash conext menu
            else{
                UIContextMenu({
                    parent_element: el_window_body,
                    items: [
                        // -------------------------------------------
                        // Empty Trash
                        // -------------------------------------------
                        {
                            html: i18n('empty_trash'),
                            disabled: false,
                            onClick: async function(){
                                // TODO: Merge this with window.empty_trash()
                                const alert_resp = await UIAlert({
                                    message: i18n('empty_trash_confirmation'),
                                    buttons:[
                                        {
                                            label: i18n('yes'),
                                            value: 'yes',
                                            type: 'primary',
                                        },
                                        {
                                            label: i18n('no'),
                                            value: 'no',
                                        },
                                    ]
                                })
                                if(alert_resp === 'no')
                                    return;
                                
                                // todo this has to be case-insensitive but the `i` selector doesn't work on ^=
                                $(`.item[data-path^="${html_encode(window.trash_path)}/"]`).each(function(){
                                    window.delete_item(this);
                                })
                                // update other clients
                                if(window.socket){
                                    window.socket.emit('trash.is_empty', {is_empty: true});
                                }
                                // use the 'empty trash' icon
                                $(`.item[data-path="${html_encode(window.trash_path)}" i], .item[data-shortcut_to_path="${html_encode(window.trash_path)}" i]`).find('.item-icon > img').attr('src', window.icons['trash.svg']);
                            }
                        },
                    ]
                });
            }
        }
    }); 
    // --------------------------------------------------------
    // Head Context Menu
    // --------------------------------------------------------
    if(options.has_head){
        $(el_window_head).bind("contextmenu taphold", function (event) {
            event.preventDefault();
            return false;
        })
    }

    // --------------------------------------------------------
    // Droppable sidebar items
    // --------------------------------------------------------
    $(el_window).find('.window-sidebar-item').each(function (index){
        // todo only continue if this item is a dir
        const el_item = this;
        $(el_item).dragster({
            enter: function (dragsterEvent, event) {
                $(el_item).addClass('item-selected');
            },
            leave: function (dragsterEvent, event) {
                $(el_item).removeClass('item-selected');
            },
            drop: function (dragsterEvent, event) {
                const e = event.originalEvent;        
                $(el_item).removeClass('item-selected');
                // if files were dropped...
                if(e.dataTransfer?.items?.length > 0){
                    window.upload_items(e.dataTransfer.items, $(el_item).attr('data-path'))
                }

                e.stopPropagation();
                e.preventDefault();
                return false;
            }
        });
    })

    //--------------------------------------------------
    // Sidebar sortable
    //--------------------------------------------------
    if(options.is_dir && !isMobile.phone){
        const $sidebar = $(el_window).find('.window-sidebar');

        $sidebar.sortable({
            items: '.window-sidebar-item:not(.window-sidebar-title, .not-sortable)',  // More specific selector
            connectWith: '.window-sidebar',
            cursor: 'move',
            axis: 'y',
            distance: 5,
            containment: 'parent',
            placeholder: 'window-sidebar-item-placeholder',
            tolerance: 'pointer',
            helper: 'clone',
            opacity: 0.8,
    
            start: function(event, ui) {
                // Add dragging class
                ui.item.addClass('window-sidebar-item-dragging');
                
                // Create placeholder styling
                ui.placeholder.css({
                    'height': ui.item.height(),
                    'visibility': 'visible',
                });
            },
    
            sort: function(event, ui) {
                // Ensure the helper follows the cursor properly
                ui.helper.css('pointer-events', 'none');
            },
    
            stop: function(event, ui) {
                // Remove dragging class
                ui.item.removeClass('window-sidebar-item-dragging');
    
                // Get the new order
                const newOrder = $sidebar.find('.window-sidebar-item').map(function() {
                    return {
                        path: $(this).attr('data-path'),
                        name: $(this).text().trim()
                    };
                }).get();
    
                // Save the new order
                saveSidebarOrder(newOrder);
            }
        }).disableSelection();  // Prevent text selection while dragging
    
        // Make the sortable operation more responsive
        $sidebar.on('mousedown', '.window-sidebar-item', function(e) {
            if (!$(this).hasClass('window-sidebar-title')) {
                $(this).addClass('grabbing');
            }
        });
    
        $sidebar.on('mouseup mouseleave', '.window-sidebar-item', function() {
            $(this).removeClass('grabbing');
        });
    }

    $(document).on('mouseup', function(e){
        if(selection_area){
            $(selection_area).hide();
            $(selection_area).remove();
            selection_area = null;
        }
    })

    //set styles
    $(el_window_body).css(options.body_css);

    // is fullpage?
    if(options.is_fullpage){
        $(el_window).hide()
        setTimeout(function(){
            window.enter_fullpage_mode(el_window);
            $(el_window).show()
        }, 50);
    }

    return el_window;
}

function delete_window_element (el_window){
    // if this is the active element, set it to null
    if(window.active_element === el_window){
        window.active_element = null;
    }
    // remove DOM element
    $(el_window).remove(); 
    // if no other windows open, reset window_counter
    // resetting window counter is important so that next window opens at the center of the screen
    if($('.window').length === 0)
        window.window_counter = 0;
}

$(document).on('click', '.window-sidebar-item', async function(e){
    const el_window = $(this).closest('.window');
    const parent_win_id = $(el_window).attr('data-id');
    const item_path =  $(this).attr('data-path');

    // ctrl/cmd + click will open in new window
    if(e.metaKey || e.ctrlKey){
        UIWindow({
            path: item_path,
            title: path.basename(item_path),
            icon: await item_icon({is_dir: true, path: item_path}),
            // todo
            // uid: $(el_item).attr('data-uid'),
            is_dir: true,
            // todo
            // sort_by: $(el_item).attr('data-sort_by'),
            app: 'explorer',
            // top: options.maximized ? 0 : undefined,
            // left: options.maximized ? 0 : undefined,
            // height: options.maximized ? `calc(100% - ${window.taskbar_height + 1}px)` : undefined,
            // width: options.maximized ? `100%` : undefined,
        });
    }
    // update window path only if it's a new path AND no ctrl/cmd key pressed
    else if(item_path !== $(el_window).attr('data-path')){
        window.window_nav_history[parent_win_id] = window.window_nav_history[parent_win_id].slice(0, window.window_nav_history_current_position[parent_win_id] + 1);
        window.window_nav_history[parent_win_id].push(item_path);
        window.window_nav_history_current_position[parent_win_id]++;

        window.update_window_path(el_window, item_path);
    }
})

$(document).on('contextmenu', '.window-sidebar', function(e){
    e.preventDefault();
    e.stopPropagation();
    return false;  
})

$(document).on('contextmenu taphold', '.window-sidebar-item', function(event){
    // dismiss taphold on regular devices
    if(event.type==='taphold' && !isMobile.phone && !isMobile.tablet)
        return;

    event.preventDefault();
    event.stopPropagation();
    // todo
    // $(this).addClass('window-sidebar-item-highlighted');
    const item = this;
    UIContextMenu({
        parent_element: $(this),
        items: [
            //--------------------------------------------------
            // Open
            //--------------------------------------------------
            {
                html: i18n('open'),
                onClick: function(){
                    $(item).trigger('click');
                }
            },
            //--------------------------------------------------
            // Open in New Window
            //--------------------------------------------------
            {
                html: i18n('open_in_new_window'),
                onClick: async function(){
                    let item_path = $(item).attr('data-path');

                    UIWindow({
                        path: item_path,
                        title: path.basename(item_path),
                        icon: await item_icon({is_dir: true, path: item_path}),
                        // todo
                        // uid: $(el_item).attr('data-uid'),
                        is_dir: true,
                        // todo
                        // sort_by: $(el_item).attr('data-sort_by'),
                        app: 'explorer',
                        // top: options.maximized ? 0 : undefined,
                        // left: options.maximized ? 0 : undefined,
                        // height: options.maximized ? `calc(100% - ${window.taskbar_height + 1}px)` : undefined,
                        // width: options.maximized ? `100%` : undefined,
                    });            
                }
            }
        ]
    });
    return false;
})

$(document).on('dblclick', '.window .ui-resizable-handle', function(e){
    let el_window = $(this).closest('.window');
    // bottom
    if($(this).hasClass('ui-resizable-s')){
        let height = window.innerHeight - $(el_window).position().top - window.taskbar_height - 6;
        $(el_window).height(height);
    }

    // top
    else if($(this).hasClass('ui-resizable-n')){
        let height = $(el_window).height() +  $(el_window).position().top - window.toolbar_height;
        $(el_window).css({
            height: height,
            top: window.toolbar_height, 
        });
    }
    // right
    else if($(this).hasClass('ui-resizable-e')){
        let width = window.innerWidth - $(el_window).position().left;
        $(el_window).css({
            width: width,
        });
    }
    // left
    else if($(this).hasClass('ui-resizable-w')){
        let width = $(el_window).width() +  $(el_window).position().left;
        $(el_window).css({
            width: width,
            left: 0 
        });
    }
    // bottom left
    else if($(this).hasClass('ui-resizable-sw')){
        let width = $(el_window).width() +  $(el_window).position().left;
        let height = window.innerHeight - $(el_window).position().top - window.taskbar_height - 6;
        $(el_window).css({
            width: width,
            height: height,
            left: 0 
        });
    }
    // bottom right
    else if($(this).hasClass('ui-resizable-se')){
        let width = window.innerWidth - $(el_window).position().left;
        let height = window.innerHeight - $(el_window).position().top - window.taskbar_height - 6;
        $(el_window).css({
            width: width,
            height: height,
        });
    }
    // top right
    else if($(this).hasClass('ui-resizable-ne')){
        let width = window.innerWidth - $(el_window).position().left;
        let height = $(el_window).height() +  $(el_window).position().top - window.toolbar_height;
        $(el_window).css({
            width: width,
            height: height,
            top: window.toolbar_height,
        });
    }
    // top left
    else if($(this).hasClass('ui-resizable-nw')){
        let width = $(el_window).width() +  $(el_window).position().left;
        let height = $(el_window).height() +  $(el_window).position().top - window.toolbar_height;
        $(el_window).css({
            width: width,
            height: height,
            top: window.toolbar_height,
            left:0,
        });
    }

})

$(document).on('click', '.window-navbar-path', function(e){
    if(!$(e.target).hasClass('window-navbar-path'))
        return;

    $(e.target).hide();
    $(e.target).siblings('.window-navbar-path-input').show().select();
})
$(document).on('blur', '.window-navbar-path-input', function(e){
    $(e.target).hide();
    $(e.target).siblings('.window-navbar-path').show().select();
})

$(document).on('keyup', '.window-navbar-path-input', function(e){
    if (e.key === 'Enter' || e.keyCode === 13) {
        window.update_window_path($(e.target).closest('.window'), $(e.target).val());
        $(e.target).hide();
        $(e.target).siblings('.window-navbar-path').show().select();    
    }
})


$(document).on('click', '.window-navbar-path-dirname', function(e){
    const $el_parent_window = $(this).closest('.window');
    const parent_win_id = $($el_parent_window).attr('data-id');

    // open in new window
    if(e.metaKey || e.ctrlKey){
        const dirpath = $(this).attr('data-path');
        UIWindow({
            path: dirpath,
            title: dirpath === '/' ? window.root_dirname : path.basename(dirpath),
            icon: window.icons['folder.svg'],
            // uid: $(el_item).attr('data-uid'),
            is_dir: true,
            app: 'explorer',
        });
    }
    // only change dir if target is not the same as current path
    else if($el_parent_window.attr('data-path') !== $(this).attr('data-path')){
        window.window_nav_history[parent_win_id] = window.window_nav_history[parent_win_id].slice(0, window.window_nav_history_current_position[parent_win_id]+1);
        window.window_nav_history[parent_win_id].push($(this).attr('data-path'));
        window.window_nav_history_current_position[parent_win_id] = window.window_nav_history[parent_win_id].length - 1;
        window.update_window_path($el_parent_window, $(this).attr('data-path'));
    }
})

$(document).on('contextmenu taphold', '.window-navbar', function(event){
    // don't disable system ctxmenu on the address bar input
    if($(event.target).hasClass('window-navbar-path-input'))
        return;

    // dismiss taphold on regular devices
    if(event.type==='taphold' && !isMobile.phone && !isMobile.tablet)
        return;

    event.preventDefault();
    event.stopPropagation();
    return false;
})

$(document).on('contextmenu taphold', '.window-navbar-path-dirname', function(event){
    // dismiss taphold on regular devices
    if(event.type==='taphold' && !isMobile.phone && !isMobile.tablet)
        return;

    event.preventDefault();
    const menu_items = [];
    const el = this;
    // -------------------------------------------
    // Open
    // -------------------------------------------
    menu_items.push({
        html: i18n('open'),
        onClick: ()=>{
            $(this).trigger('click');
        }
    });
    // -------------------------------------------
    // Open in New Window
    // (only if the item is on a window)
    // -------------------------------------------
    menu_items.push({
        html: i18n('open_in_new_window'),
        onClick: function(){
            UIWindow({
                path: $(el).attr('data-path'),
                title:  $(el).attr('data-path') === '/' ? window.root_dirname : path.basename($(el).attr('data-path')),
                icon: window.icons['folder.svg'],
                uid: $(el).attr('data-uid'),
                is_dir: true,
                app: 'explorer',
            });
        }
    });
    // -------------------------------------------
    // -
    // -------------------------------------------
    menu_items.push('-'),
    // -------------------------------------------
    // Paste
    // -------------------------------------------
    menu_items.push({
        html: i18n('paste'),
        disabled: window.clipboard.length > 0 ? false : true,
        onClick: function(){
            if(window.clipboard_op === 'copy')
                window.copy_clipboard_items($(el).attr('data-path'), null);
            else if(window.clipboard_op === 'move')
                window.move_clipboard_items(null, $(el).attr('data-path'))
        }
    })

    UIContextMenu({
        parent_element: $(this),
        items: menu_items
    });
})

// if the click is on the mask, bring focus to the active child window
$(document).on('click', '.window-disable-mask', async function(e){
    e.stopPropagation();
    e.preventDefault();
    return false;
})

// --------------------------------------------------------
// Navbar Dir Droppable
// --------------------------------------------------------
window.navbar_path_droppable = (el_window)=>{
    $(el_window).find('.window-navbar-path-dirname').droppable({
        accept: '.item',
        tolerance: 'pointer',
        drop: function( event, ui ) {
            // check if item was actually dropped on this navbar path
            if($(window.mouseover_window).attr('data-id') !== $(el_window).attr('data-id')){
                return;
            }
            const items_to_move = []
            
            // first item
            items_to_move.push(ui.draggable); 
            
            // all subsequent items
            const cloned_items = document.getElementsByClassName('item-selected-clone');
            for(let i =0; i<cloned_items.length; i++){
                const source_item = document.getElementById('item-' + $(cloned_items[i]).attr('data-id'));
                if(source_item !== null)
                    items_to_move.push(source_item);
            }

            // if alt key is down, create shortcut items
            if(event.altKey){
                items_to_move.forEach((item_to_move) => {
                    window.create_shortcut(
                        path.basename($(item_to_move).attr('data-path')), 
                        $(item_to_move).attr('data-is_dir') === '1', 
                        $(this).attr('data-path'), 
                        null, 
                        $(item_to_move).attr('data-shortcut_to') === '' ? $(item_to_move).attr('data-uid') : $(item_to_move).attr('data-shortcut_to'),
                        $(item_to_move).attr('data-shortcut_to_path') === '' ? $(item_to_move).attr('data-path') : $(item_to_move).attr('data-shortcut_to_path'),
                    );
                });
            }
            // move items
            else{
                window.move_items(items_to_move, $(this).attr('data-path'));
            }

            $('.item-container').droppable('enable')
            $(this).removeClass('window-navbar-path-dirname-active');

            return false;
        },
        over: function(event, ui){
            // check if item was actually hovered over this window
            if($(window.mouseover_window).attr('data-id') !== $(el_window).attr('data-id'))
                return;

            // Don't do anything if the dragged item is NOT a UIItem
            if(!$(ui.draggable).hasClass('item'))
                return;
            
            // highlight this dirname
            $(this).addClass('window-navbar-path-dirname-active');
            $('.ui-draggable-dragging').css('opacity', 0.2)
            $('.item-selected-clone').css('opacity', 0.2)

            // disable all window bodies 
            $('.item-container').droppable( 'disable' )
        },
        out: function(event, ui){
            // Don't do anything if the dragged element is NOT a UIItem
            if(!$(ui.draggable).hasClass('item'))
                return;
            
            // unselect directory if item is dragged out
            $(this).removeClass('window-navbar-path-dirname-active');
            $('.ui-draggable-dragging').css('opacity', 'initial')
            $('.item-selected-clone').css('opacity', 'initial')

            $('.item-container').droppable( 'enable' )    
        }
    });
}

/**
 * Constructs a XSS-safe string that represents a navigation bar path.
 * The result is a string with HTML span elements for each directory in the path, each accompanied by a separator icon.
 * Each span element has a `data-path` attribute holding the encoded path to that directory, and contains the encoded directory name as text.
 * The root directory name is a constant defined in globals.js, represented as 'root_dirname'.
 *
 * @param {string} abs_path - The absolute path to be displayed in the navigation bar. It should be a string with directories separated by slashes ('/').
 * 
 * @returns {string} A string of HTML spans and separators, each span representing a directory in the navigation bar.
 *
 */
window.navbar_path = (abs_path)=>{
    // remove trailing slash
    if(abs_path.endsWith('/') && abs_path !== '/')
        abs_path = abs_path.slice(0, -1);

    const dirs = (abs_path === '/' ? [''] : abs_path.split('/'));
    const dirpaths = (abs_path === '/' ? ['/'] : [])
    const path_seperator_html = `<img class="path-seperator" draggable="false" src="${html_encode(window.icons['triangle-right.svg'])}">`;
    if(dirs.length > 1){
        for(let i=0; i<dirs.length; i++){
            dirpaths[i] = '';
            for(let j=1; j<=i; j++){
                dirpaths[i] += '/'+dirs[j];
            }
        }
    }
    let str = `${path_seperator_html}<span class="window-navbar-path-dirname" data-path="${html_encode('/')}">${html_encode(window.root_dirname)}</span>`;
    for(let k=1; k<dirs.length; k++){
        str += `${path_seperator_html}<span class="window-navbar-path-dirname" data-path="${html_encode(dirpaths[k])}">${dirs[k] === 'Trash' ? i18n('trash') : html_encode(dirs[k])}</span>`;
    }
    return str;
}

window.update_window_path = async function(el_window, target_path){
    const win_id = $(el_window).attr('data-id');
    const el_window_navbar_forward_btn = $(el_window).find('.window-navbar-btn-forward');
    const el_window_navbar_back_btn = $(el_window).find('.window-navbar-btn-back');
    const el_window_navbar_up_btn = $(el_window).find('.window-navbar-btn-up');
    const el_window_body = $(el_window).find('.window-body');
    const el_window_item_container = $(el_window).find('.item-container');
    const el_window_navbar_path_input = $(el_window).find('.window-navbar-path-input');
    const is_dir = ($(el_window).attr('data-is_dir') === '1' || $(el_window).attr('data-is_dir') === 'true');
    const old_path = $(el_window).attr('data-path');

    // update sidebar items' active status
    $(el_window).find(`.window-sidebar-item`).removeClass('window-sidebar-item-active');
    $(el_window).find(`.window-sidebar-item[data-path="${html_encode(target_path)}"]`).addClass('window-sidebar-item-active');

    // clean
    $(el_window).find('.explore-table-headers-th > .header-sort-icon').html('');

    if(is_dir){
        // if nav history for this window is empty, disable forward btn
        if(window.window_nav_history[win_id] && window.window_nav_history[win_id].length - 1 === window.window_nav_history_current_position[win_id])
            $(el_window_navbar_forward_btn).addClass('window-navbar-btn-disabled');
        // ... else, enable forawrd btn
        else
            $(el_window_navbar_forward_btn).removeClass('window-navbar-btn-disabled');

        // disable back button if path is root
        if(window.window_nav_history_current_position[win_id] === 0)
            $(el_window_navbar_back_btn).addClass('window-navbar-btn-disabled');
        // ... enable back btn in all other cases
        else
            $(el_window_navbar_back_btn).removeClass('window-navbar-btn-disabled');

        // disabled Up button if this is root
        if(target_path === '/')
            $(el_window_navbar_up_btn).addClass('window-navbar-btn-disabled');
        // ... enable back btn in all other cases
        else
            $(el_window_navbar_up_btn).removeClass('window-navbar-btn-disabled');

        $(el_window_item_container).attr('data-path', target_path);
        $(el_window).find('.window-navbar-path').html(window.navbar_path(target_path, window.user.username));
        
        // empty body to be filled with the results of /readdir
        $(el_window_body).find('.item').removeItems()

        // add the 'Detail View' table header
        if($(el_window).find('.explore-table-headers').length === 0)
            $(el_window_body).prepend(window.explore_table_headers());
        
        // 'Detail View' table header is hidden by default
        $(el_window).find('.explore-table-headers').hide();

        // system directories with custom icons and predefined names
        if(target_path === window.desktop_path){
            $(el_window).find('.window-head-icon').attr('src', window.icons['folder-desktop.svg']);
            $(el_window).find('.window-head-title').text('Desktop')
        }else if (target_path === window.home_path){
            $(el_window).find('.window-head-icon').attr('src', window.icons['folder-home.svg']);
            $(el_window).find('.window-head-title').text(i18n('home'))
        }else if (target_path === window.docs_path){
            $(el_window).find('.window-head-icon').attr('src', window.icons['folder-documents.svg']);
            $(el_window).find('.window-head-title').text(i18n('documents'))
        }else if (target_path === window.public_path){
            $(el_window).find('.window-head-icon').attr('src', window.icons['folder-public.svg']);
            $(el_window).find('.window-head-title').text(i18n('window_title_public'))
        }else if (target_path === window.videos_path){
            $(el_window).find('.window-head-icon').attr('src', window.icons['folder-videos.svg']);
            $(el_window).find('.window-head-title').text(i18n('window_title_videos'))
        }else if (target_path === window.pictures_path){
            $(el_window).find('.window-head-icon').attr('src', window.icons['folder-pictures.svg']);
            $(el_window).find('.window-head-title').text(i18n('window_title_pictures'))
        }// root folder of a shared user?
        else if((target_path.split('/').length - 1) === 1 && target_path !== '/'+window.user.username)
            $(el_window).find('.window-head-icon').attr('src', window.icons['shared.svg']);
        else
            $(el_window).find('.window-head-icon').attr('src', window.icons['folder.svg']);
    }

    $(el_window).attr('data-path', html_encode(target_path));
    $(el_window).attr('data-name', html_encode(path.basename(target_path)));

    // /stat
    if(target_path !== '/'){
        try{
            puter.fs.stat(target_path, function(fsentry){
                $(el_window).removeClass('window-' + $(el_window).attr('data-uid'));
                $(el_window).addClass('window-' + fsentry.id);
                $(el_window).attr('data-uid', fsentry.id);
                $(el_window).attr('data-sort_by', fsentry.sort_by ?? 'name');
                $(el_window).attr('data-sort_order', fsentry.sort_order ?? 'asc');
                $(el_window).attr('data-layout', fsentry.layout ?? 'icons');
                $(el_window_item_container).attr('data-uid', fsentry.id);
                // title
                if (target_path === window.home_path)
                    $(el_window).find('.window-head-title').text(i18n('home'))
                else
                    $(el_window).find('.window-head-title').text(fsentry.name);
                // data-name
                $(el_window).attr('data-name', html_encode(fsentry.name));
                // data-path
                $(el_window).attr('data-path', html_encode(target_path));
                $(el_window_navbar_path_input).val(target_path);
                $(el_window_navbar_path_input).attr('data-path', target_path);
                // update layout
                window.update_window_layout(el_window, fsentry.layout);
                // update explore header if in details view
                if(fsentry.layout === 'details'){
                    window.update_details_layout_sort_visuals(el_window, fsentry.sort_by, fsentry.sort_order);
                }
            });
        }catch(err){
            UIAlert(err.responseText)

            // todo optim: this is dumb because updating the window should only happen if this /readdir request is successful,
            // in that case there is no need for using update_window_path on error!!
            window.update_window_path(el_window, old_path);
        }
    }
    // path is '/' (global root)
    else{
        $(el_window).removeClass('window-' + $(el_window).attr('data-uid'));
        $(el_window).addClass('window-null');
        $(el_window).attr('data-uid', 'null');
        $(el_window).attr('data-name', '');
        $(el_window).find('.window-head-title').text(window.root_dirname);
    }

    if(is_dir){
        refresh_item_container(el_window_body);
        window.navbar_path_droppable(el_window)
    }

    window.update_explorer_footer_selected_items_count(el_window);
}

// --------------------------------------------------------
// Sidebar Item Droppable
// --------------------------------------------------------
window.sidebar_item_droppable = (el_window)=>{
    $(el_window).find('.window-sidebar-item').droppable({
        accept: '.item',
        tolerance: 'pointer',
        drop: function( event, ui ) {
            // check if item was actually dropped on this navbar path
            if($(window.mouseover_window).attr('data-id') !== $(el_window).attr('data-id')){
                return;
            }
            const items_to_move = []
            
            // first item
            items_to_move.push(ui.draggable); 
            
            // all subsequent items
            const cloned_items = document.getElementsByClassName('item-selected-clone');
            for(let i =0; i<cloned_items.length; i++){
                const source_item = document.getElementById('item-' + $(cloned_items[i]).attr('data-id'));
                if(source_item !== null)
                    items_to_move.push(source_item);
            }

            // if alt key is down, create shortcut items
            if(event.altKey){
                items_to_move.forEach((item_to_move) => {
                    window.create_shortcut(
                        path.basename($(item_to_move).attr('data-path')), 
                        $(item_to_move).attr('data-is_dir') === '1', 
                        $(this).attr('data-path'), 
                        null, 
                        $(item_to_move).attr('data-shortcut_to') === '' ? $(item_to_move).attr('data-uid') : $(item_to_move).attr('data-shortcut_to'),
                        $(item_to_move).attr('data-shortcut_to_path') === '' ? $(item_to_move).attr('data-path') : $(item_to_move).attr('data-shortcut_to_path'),
                    );
                });
            }
            // move items
            else{
                window.move_items(items_to_move, $(this).attr('data-path'));
            }

            $('.item-container').droppable('enable')
            $(this).removeClass('window-sidebar-item-drag-active');

            return false;
        },
        over: function(event, ui){
            // check if item was actually hovered over this window
            if($(window.mouseover_window).attr('data-id') !== $(el_window).attr('data-id'))
                return;

            // Don't do anything if the dragged item is NOT a UIItem
            if(!$(ui.draggable).hasClass('item'))
                return;
            
            // highlight this item
            $(this).addClass('window-sidebar-item-drag-active');
            $('.ui-draggable-dragging').css('opacity', 0.2)
            $('.item-selected-clone').css('opacity', 0.2)

            // disable all window bodies 
            $('.item-container').droppable( 'disable' )
        },
        out: function(event, ui){
            // Don't do anything if the dragged element is NOT a UIItem
            if(!$(ui.draggable).hasClass('item'))
                return;
            
            // unselect item if item is dragged out
            $(this).removeClass('window-sidebar-item-drag-active');
            $('.ui-draggable-dragging').css('opacity', 'initial')
            $('.item-selected-clone').css('opacity', 'initial')

            $('.item-container').droppable( 'enable' )    
        }
    });
}

// closes a window
$.fn.close = async function(options) {
    options = options || {};
    $(this).each(async function() {
        const el_iframe = $(this).find('.window-app-iframe');
        const app_uses_sdk = el_iframe.length > 0 && el_iframe.attr('data-appUsesSDK') === 'true';

        if(app_uses_sdk){
            // get appInstanceID
            const appInstanceID = el_iframe.closest('.window').attr('data-element_uuid');
            // tell child app that this window is about to close, get its response
            if(!options.bypass_iframe_messaging){
                const resp = await window.sendWindowWillCloseMsg(el_iframe.get(0));
                if(!resp.msg){
                    return false;
                }
            }
            // remove the menubar from the window.menubars array
            if(appInstanceID){
                delete window.menubars[appInstanceID];
                window.app_instance_ids.delete(appInstanceID);
            }
        }

        if ( this.on_before_exit ) {
            if ( ! await this.on_before_exit() ) return false;
        }

        // Process window close if this is a window
        if($(this).hasClass('window')){
            const win_id = parseInt($(this).attr('data-id'));
            let window_uuid = $(this).attr('data-element_uuid');
            // remove all instances of win_id from window.window_stack
            _.pullAll(window.window_stack, [win_id]);
            // taskbar update
            let open_window_count = parseInt($(`.taskbar-item[data-app="${$(this).attr('data-app')}"]`).attr('data-open-windows'));
            // update open window count of corresponding taskbar item
            if(open_window_count > 0){
                $(`.taskbar-item[data-app="${$(this).attr('data-app')}"]`).attr('data-open-windows', open_window_count - 1);
            }
            // decide whether to remove taskbar item
            if(open_window_count === 1){
                $(`.taskbar-item[data-app="${$(this).attr('data-app')}"] .active-taskbar-indicator`).hide();
                window.remove_taskbar_item($(`.taskbar-item[data-app="${$(this).attr('data-app')}"][data-keep-in-taskbar="false"]`));
            }
            // if no more windows of this app are open, remove taskbar item
            if(open_window_count - 1 === 0)
                $(`.taskbar-item[data-app="${$(this).attr('data-app')}"] .active-taskbar-indicator`).hide();
            // if a fullpage window is closed, show desktop and taskbar
            if($(this).attr('data-is_fullpage') === '1'){
                window.exit_fullpage_mode();
            }

            // FileDialog closed
            if($(this).hasClass('window-filedialog') || $(this).attr('data-disable_parent_window') === 'true'){
                // re-enable this FileDialog's parent window
                $(`.window[data-element_uuid="${$(this).attr('data-parent_uuid')}"]`).addClass('window-active');
                $(`.window[data-element_uuid="${$(this).attr('data-parent_uuid')}"]`).removeClass('window-disabled');
                $(`.window[data-element_uuid="${$(this).attr('data-parent_uuid')}"]`).find('.window-disable-mask').hide();
                // bring focus back to app iframe, if needed
                $(`.window[data-element_uuid="${$(this).attr('data-parent_uuid')}"]`).focusWindow();
            }
            // Other types of windows closed
            else{
                // close any open FileDialogs belonging to this window
                $(`.window-filedialog[data-parent_uuid="${window_uuid}"]`).close();
                // bring focus to the last window in the window-stack (only if not minimized)
                if(!_.isEmpty(window.window_stack)){
                    const $last_window_in_stack = $(`.window[data-id="${window.window_stack[window.window_stack.length - 1]}"]`);
                    // check if previous window is not minimized
                    if($last_window_in_stack !== null && $last_window_in_stack.attr('data-is_minimized') !== '1' && $last_window_in_stack.attr('data-is_minimized') !== 'true'){
                        $(`.window[data-id="${window.window_stack[window.window_stack.length - 1]}"]`).focusWindow();
                    }
                    // otherwise, change URL/Title to desktop
                    else{
                        window.history.replaceState(null, document.title, '/');
                        document.title = i18n('window_title_puter');
                    }
                    // if it's explore 
                    if($last_window_in_stack.attr('data-app') && $last_window_in_stack.attr('data-app').toLowerCase() === 'explorer'){
                        window.history.replaceState(null, document.title, '/');
                        document.title = i18n('window_title_puter');
                    }
                }
                // otherwise, change URL/Title to desktop
                else{
                    window.history.replaceState(null, document.title, '/');
                    document.title = i18n('window_title_puter');
                }
            }
            // close child windows
            $(`.window[data-parent_uuid="${window_uuid}"]`).close();

            // notify other apps that we're closing
            window.report_app_closed(window_uuid, options.status_code ?? 0);

            // remove backdrop
            $(this).closest('.window-backdrop').remove();

            // remove global menubars
            $(`.window-menubar-global[data-window-id="${win_id}"]`).remove();

            // remove DOM element
            if(options?.shrink_to_target){
                // get target location
                const target_pos = $(options.shrink_to_target).position();
                const target_size = $(options.shrink_to_target).get(0).getBoundingClientRect();

                // animate window to target location
                $(this).animate({
                    width: `1`,
                    height: `1`,
                    top: target_pos.top + target_size.height / 2,
                    left: target_pos.left + target_size.width / 2,
                }, 300, () => {
                    // remove DOM element
                    delete_window_element(this);
                });
            }
            else if(window.animate_window_closing){
                // start shrink animation
                $(this).css({
                    'transition': 'transform 400ms',
                    'transform': 'scale(0)',
                });
                // remove DOM element after fadeout animation
                $(this).fadeOut(80, function(){
                    delete_window_element(this);
                })
            }else{
                delete_window_element(this);
            }
        }
        // focus back to desktop?
        if(_.isEmpty(window.window_stack)){
            // The following is to make sure the iphone keyboard is dismissed when the last window is closed
            if(isMobile.phone || isMobile.tablet){
                document.activeElement.blur();
                $("input").blur();
            }
            // focus back to desktop
            $('.desktop').find('.item-blurred').removeClass('item-blurred');
            window.active_item_container = $('.desktop.item-container').get(0);
        }
    })

    return this;
};

window.scale_window = (el_window)=>{
    //maximize
    if ($(el_window).attr('data-is_maximized') !== '1') {
        // save original size and position
        let el_window_rect = el_window.getBoundingClientRect();
        $(el_window).attr({
            'data-left-before-maxim': el_window_rect.left + 'px',
            'data-top-before-maxim': el_window_rect.top + 'px',
            'data-width-before-maxim': $(el_window).css('width'),
            'data-height-before-maxim': $(el_window).css('height'),
            'data-is_maximized': '1',
        });

        // shrink icon
        $(el_window).find('.window-scale-btn>img').attr('src', window.icons['scale-down-3.svg']);

        // Use taskbar position-aware window positioning
        window.update_maximized_window_for_taskbar(el_window);

        // hide toolbar
        if(!isMobile.phone && !isMobile.tablet){
            window.hide_toolbar();
        }
    }
    //shrink
    else {
        // set size and position to original before maximization
        $(el_window).css({
            'top': $(el_window).attr('data-top-before-maxim'),
            'left': $(el_window).attr('data-left-before-maxim'),
            'width': $(el_window).attr('data-width-before-maxim'),
            'height': $(el_window).attr('data-height-before-maxim'),
            'transform': 'none',
        });
    
        // maximize icon
        $(el_window).find('.window-scale-btn>img').attr('src', window.icons['scale.svg']);

        $(el_window).attr({
            'data-is_maximized': 0,
        });
    }

    // record window size and position before scaling
    $(el_window).attr({
        'data-orig-width': $(el_window).width(), 
        'data-orig-height': $(el_window).height(), 
        'data-orig-top': $(el_window).position().top, 
        'data-orig-left': $(el_window).position().left, 
        'data-is_minimized': false, 
    })
}

window.update_explorer_footer_item_count = function(el_window){
    //update dir count in explorer footer
    let item_count = $(el_window).find('.item').length;
    $(el_window).find('.explorer-footer .explorer-footer-item-count').html(item_count + ` ${i18n('item')}` + (item_count == 0 || item_count > 1 ? `${i18n('plural_suffix')}` : ''));
}

window.update_explorer_footer_selected_items_count = function(el_window){
    //update dir count in explorer footer
    let item_count = $(el_window).find('.item-selected').length;
    if(item_count > 0){
        $(el_window).find('.explorer-footer-seperator, .explorer-footer-selected-items-count').show();
        $(el_window).find('.explorer-footer .explorer-footer-selected-items-count').html(item_count + ` ${i18n('item')}` + (item_count == 0 || item_count > 1 ? `${i18n('plural_suffix')}` : '') + ` ${i18n('selected')}`);
    }else{
        $(el_window).find('.explorer-footer-seperator, .explorer-footer-selected-items-count').hide();
    }
}

window.set_sort_by = function(item_uid, sort_by, sort_order){
    if(sort_order !== 'asc' && sort_order !== 'desc')
        sort_order = 'asc';

    $.ajax({
        url: window.api_origin + "/set_sort_by",
        type: 'POST',
        data: JSON.stringify({ 
            sort_by: sort_by,
            item_uid: item_uid,
            sort_order: sort_order,
        }),
        async: true,
        contentType: "application/json",
        headers: {
            "Authorization": "Bearer "+window.auth_token
        },
        statusCode: {
            401: function () {
                window.logout();
            },
        },        
        success: function (){ 
        }  
    })
    // update the sort_by & sort_order attr of every matching element
    $(`[data-uid="${item_uid}"]`).attr({
        'data-sort_by': sort_by,
        'data-sort_order': sort_order,
    });
}

window.explore_table_headers = function(){
    let h = ``;
    h += `<div class="explore-table-headers">`;
        h += `<div class="explore-table-headers-th explore-table-headers-th--name">${i18n('name')}<span class="header-sort-icon"></span></div>`;
        h += `<div class="explore-table-headers-th explore-table-headers-th--modified">${i18n('modified')}<span class="header-sort-icon"></span></div>`;
        h += `<div class="explore-table-headers-th explore-table-headers-th--size">${i18n('size')}<span class="header-sort-icon"></span></div>`;
        h += `<div class="explore-table-headers-th explore-table-headers-th--type">${i18n('type')}<span class="header-sort-icon"></span></div>`;
    h += `</div>`;
    return h;
}

window.update_window_layout = function(el_window, layout){
    layout = layout ?? 'icons';

    if(layout === 'icons'){
        $(el_window).find('.explore-table-headers').hide();
        $(el_window).find('.item-container').removeClass('item-container-list');
        $(el_window).find('.item-container').removeClass('item-container-details');
        $(el_window).find('.window-navbar-layout-settings').attr('src', window.icons['layout-icons.svg']);
        $(el_window).attr('data-layout', layout)
    }
    else if(layout === 'list'){
        $(el_window).find('.explore-table-headers').hide();
        $(el_window).find('.item-container').removeClass('item-container-details');
        $(el_window).find('.item-container').addClass('item-container-list');
        $(el_window).find('.window-navbar-layout-settings').attr('src', window.icons['layout-list.svg'])
        $(el_window).attr('data-layout', layout)
    }
    else if(layout === 'details'){
        $(el_window).find('.explore-table-headers').show();
        $(el_window).find('.item-container').removeClass('item-container-list');
        $(el_window).find('.item-container').addClass('item-container-details');
        $(el_window).find('.window-navbar-layout-settings').attr('src', window.icons['layout-details.svg'])
        $(el_window).attr('data-layout', layout)
    }
}

$.fn.showWindow = async function(options) {
    $(this).each(async function() {
        if($(this).hasClass('window')){
            // show window
            const el_window = this;
            $(el_window).css({
                'transition': `top 0.2s, left 0.2s, bottom 0.2s, right 0.2s, width 0.2s, height 0.2s`,
                top: $(el_window).attr('data-orig-top') + 'px',
                left: $(el_window).attr('data-orig-left') + 'px',
                width: $(el_window).attr('data-orig-width') + 'px',
                height: $(el_window).attr('data-orig-height') + 'px',
            });
            $(el_window).css('z-index', ++window.last_window_zindex);

            $(el_window).attr({
                'data-is_minimized': true, 
            })

            setTimeout(() => {
                $(this).focusWindow();
            }, 80);

            // remove `transitions` a good while after setting css to make sure 
            // it doesn't interfere with an ongoing animation
            setTimeout(() => {
                $(el_window).css('transition', 'none');
            }, 250);
        }
    })
    return this;
};

window.toggle_empty_folder_message = function(el_item_container){
    // if the item container is the desktop, don't show/hide the empty message
    if($(el_item_container).hasClass('desktop'))
        return;

    // if the item container is empty, show the empty message
    if($(el_item_container).has('.item').length === 0){
        $(el_item_container).find('.explorer-empty-message').show();
    }
    // if the item container is not empty, hide the empty message
    else{
        $(el_item_container).find('.explorer-empty-message').hide();
    }
}

$.fn.focusWindow = function(event) {
    if(this.hasClass('window')){
        const $app_iframe = $(this).find('.window-app-iframe');
        const win_id = $(this).attr('data-id');

        // remove active class from all windows, except for this window
        $('.window').not(this).removeClass('window-active');
        // add active class to this window
        $(this).addClass('window-active');
        // disable pointer events on all windows' iframes, except for this window's iframe
        $('.window-app-iframe').not($app_iframe).css('pointer-events', 'none');
        // bring this window to front, only if it's not stay_on_top
        if($(this).attr('data-stay_on_top') !== 'true'){
            $(this).css('z-index', ++window.last_window_zindex);
        }
        // if this window has a parent, bring them to the front too
        if($(this).attr('data-parent_uuid') !== 'null'){
            $(`.window[data-element_uuid="${$(this).attr('data-parent_uuid')}"]`).css('z-index', window.last_window_zindex);
        }
        // if this window has child windows, bring them to the front too
        if($(this).attr('data-element_uuid') !== 'null'){
            $(`.window[data-parent_uuid="${$(this).attr('data-element_uuid')}"]`).css('z-index', ++window.last_window_zindex);
        }

        // hide other global menubars
        $('.window-menubar-global').not(`.window-menubar-global[data-window-id="${win_id}"]`).hide();
        // show this window's global menubar
        $(`.window-menubar-global[data-window-id="${win_id}"]`).show();

        // if a menubar or any of its items are clicked, don't focus the iframe. This is important to preserve the focus on the menubar
        // and to enable keyboard navigation through the menubar items
        if($(event?.target).hasClass('window-menubar') || $(event?.target).closest('.window-menubar').length > 0){
            $($app_iframe).css('pointer-events', 'none');
            $app_iframe.get(0)?.blur();
            $app_iframe.get(0)?.contentWindow?.blur();
        }
        // if this has an iframe
        else if(!$(this).hasClass('window-disabled') && $app_iframe.length > 0){
            $($app_iframe).css('pointer-events', 'all');
            $app_iframe.get(0)?.focus({preventScroll:true});
            $app_iframe.get(0)?.contentWindow?.focus({preventScroll:true});
            // todo check if iframe is using SDK before sending messages
            $app_iframe.get(0).contentWindow.postMessage({msg: "focus"}, '*');
            var rect = $app_iframe.get(0).getBoundingClientRect();
            // send click event to iframe, if this focus event was triggered by a click or similar mouse event
            if(
                event !== undefined && 
                (event.type === 'click' || event.type === 'dblclick' || event.type === 'contextmenu' || event.type === 'mousedown' || event.type === 'mouseup' || event.type === 'mousemove')
            ){
                $app_iframe.get(0).contentWindow.postMessage({msg: "click", x: (window.mouseX - rect.left), y: (window.mouseY - rect.top)}, '*');
            }
        }
        // set active_item_container
        window.active_item_container = $(this).find('.item-container').get(0);
        // grey out all selected items on other windows/desktop
        $('.item-container').not(window.active_item_container).find('.item-selected').addClass('item-blurred');
        // update window-stack
        window.window_stack.push(parseInt($(this).attr('data-id')));
        // remove blurred class from items on this window
        $(window.active_item_container).find('.item-blurred').removeClass('item-blurred');
        //change window URL
        const update_window_url = $(this).attr('data-update_window_url');
        const url_app_name = $(this).attr('data-app_pseudonym') || $(this).attr('data-app');
        if(update_window_url === 'true' || update_window_url === null){
            window.history.replaceState({window_id: $(this).attr('data-id')}, '', '/app/'+url_app_name+$(this).attr('data-user_set_url_params'));
            document.title = $(this).attr('data-name');
        }
        $(`.taskbar .taskbar-item[data-app="${$(this).attr('data-app')}"]`).addClass('taskbar-item-active');        
    }else{
        $('.window').find('.item-selected').addClass('item-blurred');
        $('.desktop').find('.item-blurred').removeClass('item-blurred');
    }

    return this;
}

// hides a window
$.fn.hideWindow = async function(options) {
    $(this).each(async function() {
        if($(this).hasClass('window')){
            // get taskbar item location
            let taskbar_item_pos = $(`.taskbar .taskbar-item[data-app="${$(this).attr('data-app')}"]`).position();
            
            // Calculate animation target based on taskbar position
            let animationTarget = {};
            const taskbarPosition = window.taskbar_position || 'bottom';
            
            if (taskbarPosition === 'bottom') {
                // taskbar position is center of window minus half of taskbar item width  
                taskbar_item_pos.left = taskbar_item_pos.left + ($( window ).width()/ 2) - ($(`.taskbar`).width() / 2);
                animationTarget = {
                    top: 'calc(100% - 60px)',
                    left: taskbar_item_pos.left + 14.5,
                };
            } else if (taskbarPosition === 'left') {
                animationTarget = {
                    top: taskbar_item_pos.top + ($( window ).height()/ 2) - ($(`.taskbar`).height() / 2) + 14.5,
                    left: '5px',
                };
            } else if (taskbarPosition === 'right') {
                animationTarget = {
                    top: taskbar_item_pos.top + ($( window ).height()/ 2) - ($(`.taskbar`).height() / 2) + 14.5,
                    left: 'calc(100% - 60px)',
                };
            }

            $(this).attr({
                'data-orig-width': $(this).width(), 
                'data-orig-height': $(this).height(), 
                'data-orig-top': $(this).position().top, 
                'data-orig-left': $(this).position().left, 
                'data-is_minimized': true, 
            })

            $(this).css({
                ...(!isMobile.phone ? { 
                    'transition': `top 0.2s, left 0.2s, bottom 0.2s, right 0.2s, width 0.2s, height 0.2s`,
                } : {}),
                width: `0`,
                height: `0`,
                ...animationTarget,
            });

            // remove transitions a good while after setting css to make sure 
            // it doesn't interfere with an ongoing animation
            setTimeout(() => {
                $(this).css({
                    'transition': 'none', 
                    'transform': 'none'
                });
            }, 250);

            // update title and window URL
            window.history.replaceState(null, document.title, '/');
            document.title = i18n('window_title_puter');
        }
    })
    return this;
};

$(document).on('click', '.explore-table-headers-th', function(e){
    let sort_by = 'name';
    let sort_icon = `<img src="${window.icons['up-arrow.svg']}">`;

    // current sort order
    let sort_order = $(e.target).closest('.window').attr('data-sort_order') ?? 'asc';
    
    // flip sort order
    if(sort_order === 'asc'){
        sort_order = 'desc';
        sort_icon = `<img src="${window.icons['down-arrow.svg']}">`;
    }else if(sort_order === 'desc'){
        sort_icon = `<img src="${window.icons['up-arrow.svg']}">`;
        sort_order = 'asc';
    }

    // remove active class from all headers
    $(e.target).closest('.window').find('.explore-table-headers-th').removeClass('explore-table-headers-th-active');
    // remove icons from all headers
    $(e.target).closest('.window').find('.header-sort-icon').html('');

    // add active class to this header
    $(e.target).addClass('explore-table-headers-th-active');

    // set sort icon
    $(e.target).closest('.window').find('.explore-table-headers-th-active > .header-sort-icon').html(sort_icon);

    // set sort_by
    if($(e.target).hasClass('explore-table-headers-th--name')){
        sort_by = 'name';
    }else if($(e.target).hasClass('explore-table-headers-th--modified')){
        sort_by = 'modified';
    }else if($(e.target).hasClass('explore-table-headers-th--size')){
        sort_by = 'size';
    }else if($(e.target).hasClass('explore-table-headers-th--type')){
        sort_by = 'type';
    }

    // sort
    window.sort_items($(e.target).closest('.window-body'), sort_by, sort_order);
    window.set_sort_by($(e.target).closest('.window').attr('data-uid'), sort_by, sort_order)
})

window.set_layout = function(item_uid, layout){
    $.ajax({
        url: window.api_origin + "/set_layout",
        type: 'POST',
        data: JSON.stringify({ 
            item_uid: item_uid,
            layout: layout,
        }),
        async: true,
        contentType: "application/json",
        headers: {
            "Authorization": "Bearer "+window.auth_token
        },
        statusCode: {
            401: function () {
                window.logout();
            },
        },        
        success: function (){ 
            if(layout === 'details'){
                let el_window = $(`.window[data-uid="${item_uid}"]`);
                if(el_window.length > 0){
                    let sort_by = el_window.attr('data-sort_by');
                    let sort_order = el_window.attr('data-sort_order');
                    window.update_details_layout_sort_visuals(el_window, sort_by, sort_order);
                }
            }    
        }
    })
}

window.update_details_layout_sort_visuals = function(el_window, sort_by, sort_order){
    let sort_icon = '';
    $(el_window).find('.explore-table-headers-th > .header-sort-icon').html('');

    if(!sort_order || sort_order === 'asc')
        sort_icon = `<img src="${window.icons['up-arrow.svg']}">`;
    else if(sort_order === 'desc')
        sort_icon = `<img src="${window.icons['down-arrow.svg']}">`;

    if(!sort_by || sort_by === 'name'){
        $(el_window).find('.explore-table-headers-th').removeClass('explore-table-headers-th-active');
        $(el_window).find('.explore-table-headers-th--name').addClass('explore-table-headers-th-active');
        $(el_window).find('.explore-table-headers-th--name > .header-sort-icon').html(sort_icon);
    }else if(sort_by === 'size'){
        $(el_window).find('.explore-table-headers-th').removeClass('explore-table-headers-th-active');
        $(el_window).find('.explore-table-headers-th--size').addClass('explore-table-headers-th-active');
        $(el_window).find('.explore-table-headers-th--size > .header-sort-icon').html(sort_icon);
    }else if(sort_by === 'modified'){
        $(el_window).find('.explore-table-headers-th').removeClass('explore-table-headers-th-active');
        $(el_window).find('.explore-table-headers-th--modified').addClass('explore-table-headers-th-active');
        $(el_window).find('.explore-table-headers-th--modified > .header-sort-icon').html(sort_icon);
    }else if(sort_by === 'type'){
        $(el_window).find('.explore-table-headers-th').removeClass('explore-table-headers-th-active');
        $(el_window).find('.explore-table-headers-th--type').addClass('explore-table-headers-th-active');
        $(el_window).find('.explore-table-headers-th--type > .header-sort-icon').html(sort_icon);
    }
}

// This is a hack to fix the issue where the window scrolls to the bottom when an app scrolls.
// this is due to an issue with iframes being able to hijack the scroll event for the parent object.
// w3c is working on a fix for this, but it's not ready yet.
// more info here: https://github.com/w3c/webappsec-permissions-policy/issues/171
document.addEventListener('scroll', function (event) {
    if($(event.target).hasClass('window-app') || $(event.target).hasClass('window-app-iframe') || $(event.target?.activeElement).hasClass('window-app-iframe')){
        setTimeout(function(){ 
            // scroll window back to top
            $('.window-app').scrollTop(0);
            // some times it's document that scrolls, so we need to check that too
            $(document).scrollTop(0);
        }, 1);
    }
}, true);

// Function to save sidebar order to user preferences
async function saveSidebarOrder(order) {
    try {
        await puter.kv.set({
            key: "sidebar_items",
            value: JSON.stringify(order)
        });

        // Save to window object for quick access
        window.sidebar_items = JSON.stringify(order);
    } catch(err) {
        console.error('Error saving sidebar order:', err);
    }
}

export default UIWindow;<|MERGE_RESOLUTION|>--- conflicted
+++ resolved
@@ -600,16 +600,13 @@
     if(options.is_dir && (options.path.split('/').length - 1) === 1 && options.path !== '/'+window.user.username){
         $(el_window_head_icon).attr('src', window.icons['shared.svg']);
     }
-<<<<<<< HEAD
     // focus on this window and deactivate other windows
     if ( options.is_visible ) {
          if (!options.background) $(el_window).focusWindow()
-=======
     // focus on this window and deactivate other windows only if it's visible
     // and not a background app (background apps should never get focus)
     if ( options.is_visible && !options.app_info?.background ) {
         $(el_window).focusWindow();
->>>>>>> 8916c586
     }
 
     if (window.animate_window_opening) {
