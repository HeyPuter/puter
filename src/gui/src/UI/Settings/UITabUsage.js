--- conflicted
+++ resolved
@@ -26,7 +26,6 @@
         return `
             <h1 class="settings-section-header">${i18n('usage')}<button class="update-usage-details"><svg class="update-usage-details-icon" xmlns="http://www.w3.org/2000/svg" width="28" height="28" fill="currentColor" class="bi bi-arrow-clockwise" viewBox="0 0 16 16"> <path fill-rule="evenodd" d="M8 3a5 5 0 1 0 4.546 2.914.5.5 0 0 1 .908-.417A6 6 0 1 1 8 2z"/> <path d="M8 4.466V.534a.25.25 0 0 1 .41-.192l2.36 1.966c.12.1.12.284 0 .384L8.41 4.658A.25.25 0 0 1 8 4.466"/> </svg></button></h1>
             <div class="driver-usage">
-<<<<<<< HEAD
                 <div class="storage-section">
                     <div class="storage-header">
                         <h3 class="storage-title">${i18n('Storage')}</h3>
@@ -43,26 +42,12 @@
                     </div>
                     <div id="storage-puter-used-w" class="storage-puter-info">
                         <span id="storage-puter-used"></span>
-=======
-                <div class="driver-usage-header">
-                    <h3 style="margin:0; font-size: 14px; flex-grow: 1; font-weight: 500;">${i18n('Storage')}</h3>
-                    <div style="font-size: 13px; margin-bottom: 3px; opacity:0.85;">
-                        <span id="storage-used"></span>
-                        <span> used of </span>
-                        <span id="storage-capacity"></span>
-                        <span id="storage-puter-used-w" style="display:none;">&nbsp;(<span id="storage-puter-used"></span> ${i18n('storage_puter_used')})</span>
->>>>>>> 5ae8ed98
                     </div>
                 </div>
                 <div class="driver-usage-container">
                     <div class="driver-usage-header">
-<<<<<<< HEAD
                         <h3 class="driver-usage-title">${i18n('Resources')}</h3>
                         <div class="driver-usage-stats">
-=======
-                        <h3 style="margin:0; font-size: 14px; flex-grow: 1; font-weight: 500;">${i18n('Resources')}</h3>
-                        <div style="font-size: 13px; margin-bottom: 3px; opacity:0.85;">
->>>>>>> 5ae8ed98
                             <span id="total-usage"></span>
                             <span> used of </span>
                             <span id="total-capacity"></span>
@@ -115,19 +100,31 @@
 
         $('#total-usage').html(window.number_format(totalUsage / 100_000_000, { decimals: 2, prefix: '$' }));
         $('#total-capacity').html(window.number_format(monthlyAllowance / 100_000_000, { decimals: 2, prefix: '$' }));
-<<<<<<< HEAD
         $('#resources-used-percent').html(`${totalUsagePercentage}%`);
         $('#resources-bar').css('width', `${totalUsagePercentage}%`);
 
         const tableRows = Object.keys(res.usage)
             .filter(key => typeof res.usage[key] === 'object')
-            .map(key => `
-                <tr>
-                    <td>${key}</td>
-                    <td>${window.number_format(res.usage[key].units, { decimals: 0, thousandSeparator: ',' })}</td>
-                    <td>${window.number_format(res.usage[key].cost / 100_000_000, { decimals: 2, prefix: '$' })}</td>
-                </tr>
-            `).join('');
+            .map(key => {
+                let units = res.usage[key].units;
+
+                // Bytes should be formatted as human readable
+                if (key.startsWith('filesystem:') && key.endsWith(':bytes')) {
+                    units = window.byte_format(units);
+                }
+                // Everything else should be formatted as a number
+                else {
+                    units = window.number_format(units, { decimals: 0, thousandSeparator: ',' });
+                }
+
+                return `
+                    <tr>
+                        <td>${key}</td>
+                        <td>${units}</td>
+                        <td>${window.number_format(res.usage[key].cost / 100_000_000, { decimals: 2, prefix: '$' })}</td>
+                    </tr>
+                `;
+            }).join('');
 
         const h = `
             <table class="driver-usage-details-content-table">
@@ -143,49 +140,6 @@
                 </tbody>
             </table>
         `;
-=======
-        $('.usage-progbar-percent').html(totalUsagePercentage + '%');
-        $('.usage-progbar').css('width', totalUsagePercentage + '%');
-        
-        // build the table for the usage details
-        let h = '<table class="driver-usage-details-content-table">';
-
-        h += `<thead>
-            <tr>
-                <th>Resource</th>
-                <th>Units</th>
-                <th>Cost</th>
-            </tr>
-        </thead>`;
-
-        h += `<tbody>`;
-        for(let key in res.usage){
-            // value must be object
-            if(typeof res.usage[key] !== 'object')
-                continue;
-
-            // get the units
-            let units = res.usage[key].units;
-
-            // Bytes should be formatted as human readable
-            if(key.startsWith('filesystem:') && key.endsWith(':bytes')){
-                units = window.byte_format(units);
-            }
-            // Everything else should be formatted as a number
-            else{
-                units = window.number_format(units, {decimals: 0, thousandSeparator: ','});
-            }
-
-            h += `
-            <tr>
-                <td>${key}</td>
-                <td>${units}</td>
-                <td>${window.number_format(res.usage[key].cost / 100_000_000, { decimals: 2, prefix: '$' })}</td>
-            </tr>`;
-        }
-        h += `</tbody>`;
-        h += '</table>';
->>>>>>> 5ae8ed98
 
         $('.driver-usage-details-content').html(h);
     });
