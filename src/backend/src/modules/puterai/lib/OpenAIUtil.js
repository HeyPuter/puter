/**
     * Process input messages from Puter's normalized format to OpenAI's format
     * May make changes in-place.
     *
     * @param {Array<Message>} messages - array of normalized messages
     * @returns {Array<Message>} - array of messages in OpenAI format
     */
const process_input_messages = async (messages) => {
    for ( const msg of messages ) {
        if ( ! msg.content ) continue;
        if ( typeof msg.content !== 'object' ) continue;

        const content = msg.content;

        for ( const o of content ) {
            if ( ! o['image_url'] ) continue;
            if ( o.type ) continue;
            o.type = 'image_url';
        }

        // coerce tool calls
        let is_tool_call = false;
        for ( let i = content.length - 1 ; i >= 0 ; i-- ) {
            const content_block = content[i];

            if ( content_block.type === 'tool_use' ) {
                if ( ! msg.tool_calls ) {
                    msg.tool_calls = [];
                    is_tool_call = true;
                }
                msg.tool_calls.push({
                    id: content_block.id,
                    type: 'function',
                    function: {
                        name: content_block.name,
                        arguments: JSON.stringify(content_block.input),
                    },
                    ...(content_block.extra_content?{extra_content: content_block.extra_content}:{})
                });
                content.splice(i, 1);
            }
        }

        if ( is_tool_call ) msg.content = null;

        // coerce tool results
        // (we assume multiple tool results were already split into separate messages)
        for ( let i = content.length - 1 ; i >= 0 ; i-- ) {
            const content_block = content[i];
            if ( content_block.type !== 'tool_result' ) continue;
            msg.role = 'tool';
            msg.tool_call_id = content_block.tool_use_id;
            msg.content = content_block.content;
        }
    }

    return messages;
};

const create_usage_calculator = ({ model_details }) => {
    return ({ usage }) => {
        const tokens = [];

        tokens.push({
            type: 'prompt',
            model: model_details.id,
            amount: usage.prompt_tokens,
            cost: model_details.cost.input * usage.prompt_tokens,
        });

        tokens.push({
            type: 'completion',
            model: model_details.id,
            amount: usage.completion_tokens,
            cost: model_details.cost.output * usage.completion_tokens,
        });

        return tokens;
    };
};

const extractMeteredUsage = (usage) => {
    return {
        prompt_tokens: usage.prompt_tokens ?? 0,
        completion_tokens: usage.completion_tokens ?? 0,
        cached_tokens: usage.prompt_tokens_details?.cached_tokens ?? 0,
    };
};

const create_chat_stream_handler = ({
    deviations,
    completion,
    usage_calculator,
}) => async ({ chatStream }) => {
    // Streaming chunks now include a running usage object ({ prompt_tokens, completion_tokens, total_tokens })
    // so downstream consumers can surface live token counts without changing existing fields.
    deviations = Object.assign({
        // affected by: Groq
        index_usage_from_stream_chunk: chunk => chunk.usage,
        // affected by: Mistral
        chunk_but_like_actually: chunk => chunk,
        index_tool_calls_from_stream_choice: choice => choice.delta.tool_calls,
    }, deviations);

    const message = chatStream.message();
    let textblock = message.contentBlock({ type: 'text' });
    let toolblock = null;
    let mode = 'text';
    const tool_call_blocks = [];

    let last_usage = null;
    const usage_totals = {
        prompt_tokens: 0,
        completion_tokens: 0,
        total_tokens: 0,
    };

    const getUsage = () => ({
        prompt_tokens: usage_totals.prompt_tokens,
        completion_tokens: usage_totals.completion_tokens,
        total_tokens: usage_totals.total_tokens,
    });

    const enhanceTextBlock = (block) => {
        block.addText = (text) => {
            const payload = {
                type: 'text',
                text,
                usage: getUsage(),
            };
            block.chatStream.stream.write(JSON.stringify(payload) + '\n');
        };
        return block;
    };

    const enhanceToolBlock = (block) => {
        const originalAddPartialJSON = block.addPartialJSON?.bind(block);
        if ( originalAddPartialJSON ) {
            block.addPartialJSON = (partial_json) => originalAddPartialJSON(partial_json);
        }
        block.end = () => {
            const buffer = (block.buffer || '').trim() === '' ? '{}' : block.buffer;
            const payload = {
                ...block.contentBlock,
                input: JSON.parse(buffer),
                ...(block.contentBlock?.text ? {} : { text: '' }),
                type: 'tool_use',
                usage: getUsage(),
            };
            block.chatStream.stream.write(JSON.stringify(payload) + '\n');
        };
        return block;
    };

    textblock = enhanceTextBlock(textblock);
    for await ( let chunk of completion ) {
        chunk = deviations.chunk_but_like_actually(chunk);
        const chunk_usage = deviations.index_usage_from_stream_chunk(chunk);
        if ( chunk_usage ) {
            usage_totals.prompt_tokens += chunk_usage.prompt_tokens ?? 0;
            usage_totals.completion_tokens += chunk_usage.completion_tokens ?? 0;
            usage_totals.total_tokens = usage_totals.prompt_tokens + usage_totals.completion_tokens;
            last_usage = {
                ...chunk_usage,
                ...getUsage(),
            };
        }
        if ( chunk.choices.length < 1 ) continue;

        const choice = chunk.choices[0];

        // Deepseek returns choice.delta.reasoning_content, openrouter returns choice.delta.reasoning.
        if ( choice.delta.reasoning_content || choice.delta.reasoning ) {
            textblock.addReasoning(choice.delta.reasoning_content || choice.delta.reasoning);
            // Q: Why don't "continue" to next chunk here?
            // A: For now, reasoning_content and content never appear together, but I’m not sure if they’ll always be mutually exclusive.
        }

        if ( choice.delta.content ) {
            if ( mode === 'tool' ) {
                toolblock.end();
                mode = 'text';
                textblock = enhanceTextBlock(message.contentBlock({ type: 'text' }));
            }
            textblock.addText(choice.delta.content);
            continue;
        }

        if (choice.delta.extra_content) {
            // Gemini specific thing for metadata, we will basically be appending onto the current message by abusing .addText a little
            // Apps have to choose to handle extra_content themselves, it doesn't seem like theres a way we can do it in a backwards 
            // compatible fashion since most streaming apps will handle chat history by continuously updating content themselves
            // This doesn't present us a chance to add in an extra object for gemini's chat continuing features
            textblock.addExtraContent(choice.delta.extra_content);
        }

        const tool_calls = deviations.index_tool_calls_from_stream_choice(choice);
        if ( tool_calls ) {
            if ( mode === 'text' ) {
                mode = 'tool';
                textblock.end();
            }
            for ( const tool_call of tool_calls ) {
                if ( ! tool_call_blocks[tool_call.index] ) {
                    toolblock = enhanceToolBlock(message.contentBlock({
                        type: 'tool_use',
                        id: tool_call.id,
                        name: tool_call.function.name,
<<<<<<< HEAD
                    }));
=======
                        ...(tool_call.extra_content ? {extra_content: tool_call.extra_content}: {})
                    });
>>>>>>> 48d8762c
                    tool_call_blocks[tool_call.index] = toolblock;
                } else {
                    toolblock = tool_call_blocks[tool_call.index];
                }
                toolblock.addPartialJSON(tool_call.function.arguments);
            }
        }
    }

    const final_usage = last_usage ?? getUsage();
    // TODO DS: this is a bit too abstracted... this is basically just doing the metering now
    usage_calculator({ usage: final_usage });

    if ( mode === 'text' ) textblock.end();
    if ( mode === 'tool' ) toolblock.end();
    message.end();
    chatStream.end();
};

/**
 *
 * @param {object} params
 * @param {(args: {usage: import("openai/resources/completions.mjs").CompletionUsage})=> unknown } params.usage_calculator
 * @returns
 */
const handle_completion_output = async ({
    deviations,
    stream,
    completion,
    moderate,
    usage_calculator,
    finally_fn,
}) => {
    deviations = Object.assign({
        // affected by: Mistral
        coerce_completion_usage: completion => completion.usage,
    }, deviations);

    if ( stream ) {
        const init_chat_stream =
            create_chat_stream_handler({
                deviations,
                completion,
                usage_calculator,
            });

        return {
            stream: true,
            init_chat_stream,
            finally_fn,
        };
    }

    if ( finally_fn ) await finally_fn();

    const is_empty = completion.choices?.[0]?.message?.content?.trim() === '';
    if ( is_empty && !completion.choices?.[0]?.message?.tool_calls ) {
        // GPT refuses to generate an empty response if you ask it to,
        // so this will probably only happen on an error condition.
        throw new Error('an empty response was generated');
    }

    // We need to moderate the completion too
    const mod_text = completion.choices[0].message.content;
    if ( moderate && mod_text !== null ) {
        const moderation_result = await moderate(mod_text);
        if ( moderation_result.flagged ) {
            throw new Error('message is not allowed');
        }
    }

    const ret = completion.choices[0];
    const completion_usage = deviations.coerce_completion_usage(completion);
    ret.usage = usage_calculator ? usage_calculator({
        ...completion,
        usage: completion_usage,
    }) : {
        input_tokens: completion_usage.prompt_tokens,
        output_tokens: completion_usage.completion_tokens,
    };
    // TODO: turn these into toggle logs
    // console.log('ORIGINAL COMPLETION', completion);
    // console.log('COMPLETION USAGE', completion_usage);
    // console.log('RETURN VALUE', ret);
    return ret;
};

module.exports = {
    process_input_messages,
    create_usage_calculator,
    create_chat_stream_handler,
    handle_completion_output,
    extractMeteredUsage,
};<|MERGE_RESOLUTION|>--- conflicted
+++ resolved
@@ -92,8 +92,6 @@
     completion,
     usage_calculator,
 }) => async ({ chatStream }) => {
-    // Streaming chunks now include a running usage object ({ prompt_tokens, completion_tokens, total_tokens })
-    // so downstream consumers can surface live token counts without changing existing fields.
     deviations = Object.assign({
         // affected by: Groq
         index_usage_from_stream_chunk: chunk => chunk.usage,
@@ -109,62 +107,10 @@
     const tool_call_blocks = [];
 
     let last_usage = null;
-    const usage_totals = {
-        prompt_tokens: 0,
-        completion_tokens: 0,
-        total_tokens: 0,
-    };
-
-    const getUsage = () => ({
-        prompt_tokens: usage_totals.prompt_tokens,
-        completion_tokens: usage_totals.completion_tokens,
-        total_tokens: usage_totals.total_tokens,
-    });
-
-    const enhanceTextBlock = (block) => {
-        block.addText = (text) => {
-            const payload = {
-                type: 'text',
-                text,
-                usage: getUsage(),
-            };
-            block.chatStream.stream.write(JSON.stringify(payload) + '\n');
-        };
-        return block;
-    };
-
-    const enhanceToolBlock = (block) => {
-        const originalAddPartialJSON = block.addPartialJSON?.bind(block);
-        if ( originalAddPartialJSON ) {
-            block.addPartialJSON = (partial_json) => originalAddPartialJSON(partial_json);
-        }
-        block.end = () => {
-            const buffer = (block.buffer || '').trim() === '' ? '{}' : block.buffer;
-            const payload = {
-                ...block.contentBlock,
-                input: JSON.parse(buffer),
-                ...(block.contentBlock?.text ? {} : { text: '' }),
-                type: 'tool_use',
-                usage: getUsage(),
-            };
-            block.chatStream.stream.write(JSON.stringify(payload) + '\n');
-        };
-        return block;
-    };
-
-    textblock = enhanceTextBlock(textblock);
     for await ( let chunk of completion ) {
         chunk = deviations.chunk_but_like_actually(chunk);
         const chunk_usage = deviations.index_usage_from_stream_chunk(chunk);
-        if ( chunk_usage ) {
-            usage_totals.prompt_tokens += chunk_usage.prompt_tokens ?? 0;
-            usage_totals.completion_tokens += chunk_usage.completion_tokens ?? 0;
-            usage_totals.total_tokens = usage_totals.prompt_tokens + usage_totals.completion_tokens;
-            last_usage = {
-                ...chunk_usage,
-                ...getUsage(),
-            };
-        }
+        if ( chunk_usage ) last_usage = chunk_usage;
         if ( chunk.choices.length < 1 ) continue;
 
         const choice = chunk.choices[0];
@@ -180,7 +126,7 @@
             if ( mode === 'tool' ) {
                 toolblock.end();
                 mode = 'text';
-                textblock = enhanceTextBlock(message.contentBlock({ type: 'text' }));
+                textblock = message.contentBlock({ type: 'text' });
             }
             textblock.addText(choice.delta.content);
             continue;
@@ -202,16 +148,12 @@
             }
             for ( const tool_call of tool_calls ) {
                 if ( ! tool_call_blocks[tool_call.index] ) {
-                    toolblock = enhanceToolBlock(message.contentBlock({
+                    toolblock = message.contentBlock({
                         type: 'tool_use',
                         id: tool_call.id,
                         name: tool_call.function.name,
-<<<<<<< HEAD
-                    }));
-=======
                         ...(tool_call.extra_content ? {extra_content: tool_call.extra_content}: {})
                     });
->>>>>>> 48d8762c
                     tool_call_blocks[tool_call.index] = toolblock;
                 } else {
                     toolblock = tool_call_blocks[tool_call.index];
@@ -221,9 +163,8 @@
         }
     }
 
-    const final_usage = last_usage ?? getUsage();
     // TODO DS: this is a bit too abstracted... this is basically just doing the metering now
-    usage_calculator({ usage: final_usage });
+    usage_calculator({ usage: last_usage });
 
     if ( mode === 'text' ) textblock.end();
     if ( mode === 'tool' ) toolblock.end();
