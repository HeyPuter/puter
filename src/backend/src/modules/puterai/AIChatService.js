/*
 * Copyright (C) 2024-present Puter Technologies Inc.
 *
 * This file is part of Puter.
 *
 * Puter is free software: you can redistribute it and/or modify
 * it under the terms of the GNU Affero General Public License as published
 * by the Free Software Foundation, either version 3 of the License, or
 * (at your option) any later version.
 *
 * This program is distributed in the hope that it will be useful,
 * but WITHOUT ANY WARRANTY; without even the implied warranty of
 * MERCHANTABILITY or FITNESS FOR A PARTICULAR PURPOSE.  See the
 * GNU Affero General Public License for more details.
 *
 * You should have received a copy of the GNU Affero General Public License
 * along with this program.  If not, see <https://www.gnu.org/licenses/>.
 */

// METADATA // {"ai-commented":{"service":"claude"}}
const { PassThrough } = require('stream');
const APIError = require('../../api/APIError');
const config = require('../../config');
const BaseService = require('../../services/BaseService');
const { DB_WRITE } = require('../../services/database/consts');
const { TypedValue } = require('../../services/drivers/meta/Runtime');
const { Context } = require('../../util/context');
const { AsModeration } = require('./lib/AsModeration');
const FunctionCalling = require('./lib/FunctionCalling');
const Messages = require('./lib/Messages');
const Streaming = require('./lib/Streaming');

// Maximum number of fallback attempts when a model fails, including the first attempt
const MAX_FALLBACKS = 3 + 1; // includes first attempt

/**
* AIChatService class extends BaseService to provide AI chat completion functionality.
* Manages multiple AI providers, models, and fallback mechanisms for chat interactions.
* Handles model registration, usage tracking, cost calculation, content moderation,
* and implements the puter-chat-completion driver interface. Supports streaming responses
* and maintains detailed model information including pricing and capabilities.
*/
class AIChatService extends BaseService {
    static MODULES = {
        kv: globalThis.kv,
        uuidv4: require('uuid').v4,
        cuid2: require('@paralleldrive/cuid2').createId,
    };

    /** @type {import('../../services/MeteringService/MeteringService').MeteringService} */
    get meteringService(){
        return this.services.get('meteringService').meteringService;
    }
    /**
    * Initializes the service by setting up core properties.
    * Creates empty arrays for providers and model lists,
    * and initializes an empty object for the model map.
    * Called during service instantiation.
    * @private
    */
    _construct() {
        this.providers = [];
        this.simple_model_list = [];
        this.detail_model_list = [];
        this.detail_model_map = {};
    }

    get_model_details(model_name, context) {
        let model_details = this.detail_model_map[model_name];
        if ( Array.isArray(model_details) && context ) {
            for ( const model of model_details ) {
                if ( model.provider === context.service_used ) {
                    model_details = model;
                    break;
                }
            }
        }
        if ( Array.isArray(model_details) ) {
            model_details = model_details[0];
        }
        return model_details;
    }

    /**
    * Initializes the service by setting up empty arrays and maps for providers and models.
    * This method is called during service construction to establish the initial state.
    * Creates empty arrays for providers, simple model list, and detailed model list,
    * as well as an empty object for the detailed model map.
    * @private
    */
    _init() {
        this.kvkey = this.modules.uuidv4();

        this.db = this.services.get('database').get(DB_WRITE, 'ai-usage');

        const svc_apiErrpr = this.services.get('api-error');
        svc_apiErrpr.register({
            max_tokens_exceeded: {
                status: 400,
                message: ({ input_tokens, max_tokens }) =>
                    'Input exceeds maximum token count. ' +
                    `Input has ${input_tokens} tokens, ` +
                    `but the maximum is ${max_tokens}.`,
            },
        });
    }

    /**
    * Handles consolidation during service boot by registering service aliases
    * and populating model lists/maps from providers.
    *
    * Registers each provider as an 'ai-chat' service alias and fetches their
    * available models and pricing information. Populates:
    * - simple_model_list: Basic list of supported models
    * - detail_model_list: Detailed model info including costs
    * - detail_model_map: Maps model IDs/aliases to their details
    *
    * @returns {Promise<void>}
    */
    async ['__on_boot.consolidation']() {
        {
            const svc_driver = this.services.get('driver');
            for ( const provider of this.providers ) {
                svc_driver.register_service_alias('ai-chat',
                                provider.service_name);
            }
        }

        for ( const provider of this.providers ) {
            const delegate = this.services.get(provider.service_name)
                .as('puter-chat-completion');

            // Populate simple model list
            {
                /**
                * Populates the simple model list by fetching available models from the delegate service.
                * Wraps the delegate.list() call in a try-catch block to handle potential errors gracefully.
                * If the call fails, logs the error and returns an empty array to avoid breaking the service.
                * The fetched models are added to this.simple_model_list.
                *
                * @private
                * @returns {Promise<void>}
                */
                const models = await (async () => {
                    try {
                        return await delegate.list() ?? [];
                    } catch (e) {
                        this.log.error(e);
                        return [];
                    }
                })();
                this.simple_model_list.push(...models);
            }

            // Populate detail model list and map
            {
                /**
                * Populates the detail model list and map with model information from the provider.
                * Fetches detailed model data including pricing and capabilities.
                * Handles model aliases and potential conflicts by storing multiple models in arrays.
                * Annotates models with their provider service name.
                * Catches and logs any errors during model fetching.
                * @private
                */
                const models = await (async () => {
                    try {
                        return await delegate.models() ?? [];
                    } catch (e) {
                        this.log.error(e);
                        return [];
                    }
                })();
                const annotated_models = [];
                for ( const model of models ) {
                    annotated_models.push({
                        ...model,
                        provider: provider.service_name,
                    });
                }
                this.detail_model_list.push(...annotated_models);
                /**
                * Helper function to set or push a model into the detail_model_map.
                * If there's no existing entry for the key, sets it directly.
                * If there's a conflict, converts the entry to an array and pushes the new model.
                * @param {string} key - The model ID or alias
                * @param {Object} model - The model details to add
                */
                const set_or_push = (key, model) => {
                    // Typical case: no conflict
                    if ( ! this.detail_model_map[key] ) {
                        this.detail_model_map[key] = model;
                        return;
                    }

                    // Conflict: model name will map to an array
                    let array = this.detail_model_map[key];
                    if ( ! Array.isArray(array) ) {
                        array = [array];
                        this.detail_model_map[key] = array;
                    }

                    array.push(model);
                };
                for ( const model of annotated_models ) {
                    set_or_push(model.id, model);

                    if ( ! model.aliases ) continue;

                    for ( const alias of model.aliases ) {
                        set_or_push(alias, model);
                    }
                }
            }
        }
    }

    register_provider(spec) {
        this.providers.push(spec);
    }

    static IMPLEMENTS = {
        ['driver-capabilities']: {
            supports_test_mode(iface, method_name) {
                return iface === 'puter-chat-completion' &&
                    method_name === 'complete';
            },
        },
        /**
        * Implements the 'puter-chat-completion' interface methods for AI chat functionality.
        * Handles model selection, fallbacks, usage tracking, and moderation.
        * Contains methods for listing available models, completing chat prompts,
        * and managing provider interactions.
        *
        * @property {Object} models - Available AI models with details like costs
        * @property {Object} list - Simplified list of available models
        * @property {Object} complete - Main method for chat completion requests
        * @param {Object} parameters - Chat completion parameters including model and messages
        * @returns {Promise<Object>} Chat completion response with usage stats
        * @throws {Error} If service is called directly or no fallback models available
        */
        ['puter-chat-completion']: {
            /**
            * Returns list of available AI models with detailed information
            *
            * Delegates to the intended service's models() method if a delegate exists,
            * otherwise returns the internal detail_model_list containing all available models
            * across providers with their capabilities and pricing information.
            *
            * For an example of the expected model object structure, see the `async models_`
            * private method at the bottom of any service with hard-coded model details such
            * as ClaudeService or GroqAIService.
            *
            * @returns {Promise<Array<Object>>} Array of model objects with details like id, provider, cost, etc.
            */
            async models() {
                const delegate = this.get_delegate();
                if ( ! delegate ) return await this.models_();
                return await delegate.models();
            },

            /**
             * Reports model names (including aliased names) only with no additional
             * detail.
             * @returns {Promise<Array<string>} Array of model objects with basic details
             */
            async list() {
                const delegate = this.get_delegate();
                if ( ! delegate ) return await this.list_();
                return await delegate.list();
            },

            /**
            * Completes a chat interaction using one of the available AI models
            *
            * This service registers itself under an alias for each other AI
            * chat service, which results in DriverService always calling this
            * `complete` implementaiton first, which delegates to the intended
            * service.
            *
            * The return value may be anything that DriverService knows how to
            * coerce to the intended result. When `options.stream` is FALSE,
            * this is typically a raw object for the JSON response. When
            * `options.stream` is TRUE, the result is an object with this
            * structure:
            *
            *    {
            *     stream: true,
            *     response: stream {
            *       content_type: 'application/x-ndjson',
            *     }
            *   }
            *
            * @param {Object} options - The completion options
            * @param {Array} options.messages - Array of chat messages to process
            * @param {boolean} options.stream - Whether to stream the response
            * @param {string} options.model   - The name of a model to use
            * @returns {{stream: boolean, [k:string]: unknown}} Returns either an object with stream:true property or a completion object
            */
            async complete(parameters) {
                const client_driver_call = Context.get('client_driver_call');
                let { test_mode, intended_service, response_metadata } = client_driver_call;

                const completionId = this.modules.cuid2();
<<<<<<< HEAD
                
=======

>>>>>>> 6edb2a30
                this.log.noticeme('AIChatService.complete', { intended_service, test_mode });
                const svc_event = this.services.get('event');
                const event = {
                    actor: Context.get('actor'),
                    completionId,
                    allow: true,
                    intended_service,
                    parameters,
                };
                await svc_event.emit('ai.prompt.validate', event);
                if ( ! event.allow ) {
                    test_mode = true;
                    if ( event.custom ) parameters.custom = event.custom;
                }

                if ( parameters.messages ) {
                    parameters.messages =
                        Messages.normalize_messages(parameters.messages);
                }

                if ( ! test_mode && ! await this.moderate(parameters) ) {
                    test_mode = true;
                    throw APIError.create('moderation_failed');
                }

                if ( ! test_mode ) {
                    Context.set('moderated', true);
                }

                if ( test_mode ) {
                    intended_service = 'fake-chat';
                    if ( event.abuse ) {
                        parameters.model = 'abuse';
                    }
                }

                if ( parameters.tools ) {
                    FunctionCalling.normalize_tools_object(parameters.tools);
                }

                if ( intended_service === this.service_name ) {
                    throw new Error('Calling ai-chat directly is not yet supported');
                }

                const svc_driver = this.services.get('driver');
                let ret, error;
                let service_used = intended_service;
                let model_used = this.get_model_from_request(parameters, {
                    intended_service,
                });

                // Updated: Check usage and get a boolean result instead of throwing error
                const actor = Context.get('actor');
                const model_details = this.get_model_details(model_used, {
                    service_used,
                });

                if ( ! model_details ) {
                    // TODO (xiaochen): replace with a standard link
                    const available_models_url = this.global_config.origin + '/puterai/chat/models';

                    throw APIError.create('field_invalid', null, {
                        key: 'model',
                        expected: `a valid model name from ${available_models_url}`,
                        got: model_used,
                    });
                }

                const model_input_cost = model_details.cost.input;
                const model_output_cost = model_details.cost.output;
                const model_max_tokens = model_details.max_tokens;
                const text = Messages.extract_text(parameters.messages);
                const approximate_input_cost = text.length / 4 * model_input_cost; // TODO DS: guesstimate tokens better,
                const usageAllowed = await this.meteringService.hasEnoughCredits(actor, approximate_input_cost);

                // Handle usage limits reached case
                if ( !usageAllowed ) {
                    // The check_usage_ method has eady updated the intended_service to 'usage-limited-chat'
                    service_used = 'usage-limited-chat';
                    model_used = 'usage-limited';
                    // Update intended_service to match service_used
                    intended_service = service_used;
                }

                // available is no longer defined, so use meteringService to get available credits
                const availableCredits = await this.meteringService.getRemainingUsage(actor);
                const max_allowed_output_amount =
                    availableCredits - approximate_input_cost;

                const max_allowed_output_tokens =
                    max_allowed_output_amount / model_output_cost;

                if ( model_max_tokens ) {
                    parameters.max_tokens = Math.floor(Math.min(parameters.max_tokens ?? Number.POSITIVE_INFINITY,
                                    max_allowed_output_tokens,
                                    model_max_tokens));
                }
                try {
                    ret = await svc_driver.call_new_({
                        actor: Context.get('actor'),
                        service_name: intended_service,
                        skip_usage: true,
                        iface: 'puter-chat-completion',
                        method: 'complete',
                        args: parameters,
                    });
                } catch (e) {
                    const tried = [];
                    let model = model_used;

                    // TODO: if conflict models exist, add service name
                    tried.push(model);

                    error = e;

                    // Distinguishing between user errors and service errors
                    // is very messy because of different conventions between
                    // services. This is a best-effort attempt to catch user
                    // errors and throw them as 400s.
                    const is_request_error = (() => {
                        if ( e instanceof APIError ) {
                            return true;
                        }
                        if ( e.type === 'invalid_request_error' ) {
                            return true;
                        }
                        let some_error = e;
                        while ( some_error ) {
                            if ( some_error.type === 'invalid_request_error' ) {
                                return true;
                            }
                            some_error = some_error.error ?? some_error.cause;
                        }
                        return false;
                    })();

                    if ( is_request_error ) {
                        console.log(e.stack);
                        throw APIError.create('error_400_from_delegate', e, {
                            delegate: intended_service,
                            message: e.message,
                        });
                    }
                    console.error(e);

                    if ( config.disable_fallback_mechanisms ) {
                        throw e;
                    }

                    this.log.error('error calling service', {
                        intended_service,
                        model,
                        error: e,
                    });
                    while ( error ) {
                        // No fallbacks for pseudo-models
                        if ( intended_service === 'fake-chat' ) {
                            break;
                        }

                        const fallback = this.get_fallback_model({
                            model, tried,
                        });

                        if ( ! fallback ) {
                            throw new Error('no fallback model available');
                        }

                        const {
                            fallback_service_name,
                            fallback_model_name,
                        } = fallback;

                        this.log.warn('model fallback', {
                            intended_service,
                            fallback_service_name,
                            fallback_model_name,
                        });

                        // Check usage for fallback model too (with updated method)
                        const actor = Context.get('actor');
                        const fallbackUsageAllowed = await this.meteringService.hasEnoughCredits(actor, 1);

                        // If usage not allowed for fallback, use usage-limited-chat instead
                        if ( !fallbackUsageAllowed ) {
                            // The check_usage_ method has already updated intended_service
                            service_used = 'usage-limited-chat';
                            model_used = 'usage-limited';
                            // Clear the error to exit the fallback loop
                            error = null;

                            // Call the usage-limited service
                            ret = await svc_driver.call_new_({
                                actor: Context.get('actor'),
                                service_name: 'usage-limited-chat',
                                skip_usage: true,
                                iface: 'puter-chat-completion',
                                method: 'complete',
                                args: parameters,
                            });
                        } else {
                            // Normal fallback flow continues
                            try {
                                ret = await svc_driver.call_new_({
                                    actor: Context.get('actor'),
                                    service_name: fallback_service_name,
                                    skip_usage: true,
                                    iface: 'puter-chat-completion',
                                    method: 'complete',
                                    args: {
                                        ...parameters,
                                        model: fallback_model_name,
                                    },
                                });
                                error = null;
                                service_used = fallback_service_name;
                                model_used = fallback_model_name;
                                response_metadata.fallback = {
                                    service: fallback_service_name,
                                    model: fallback_model_name,
                                    tried: tried,
                                };
                            } catch (e) {
                                error = e;
                                tried.push(fallback_model_name);
                                this.log.error('error calling fallback', {
                                    intended_service,
                                    model,
                                    error: e,
                                });
                            }
                        }
                    }
                }

                ret.result.via_ai_chat_service = true;
                response_metadata.service_used = service_used;

                // Add flag if we're using the usage-limited service
                if ( service_used === 'usage-limited-chat' ) {
                    response_metadata.usage_limited = true;
                }

                const username = Context.get('actor').type?.user?.username;

                if ( ret.result.stream ) {
                    if ( ret.result.init_chat_stream ) {
                        const stream = new PassThrough();
                        const retval = new TypedValue({
                            $: 'stream',
                            content_type: 'application/x-ndjson',
                            chunked: true,
                        }, stream);

                        const chatStream = new Streaming.AIChatStream({
                            stream,
                        });

                        (async () => {
                            try {
                                await ret.result.init_chat_stream({ chatStream });
                            } catch (e) {
                                this.errors.report('error during stream response', {
                                    source: e,
                                });
                                stream.write(JSON.stringify({
                                    type: 'error',
                                    message: e.message,
                                }) + '\n');
                                stream.end();
                            } finally {
                                if ( ret.result.finally_fn ) {
                                    await ret.result.finally_fn();
                                }
                            }
                        })();

                        return retval;
                    }

                    return ret.result.response;
                }

                await svc_event.emit('ai.prompt.complete', {
                    username,
                    intended_service,
                    parameters,
                    result: ret.result,
                    model_used,
                    service_used,
                });

                if ( parameters.response?.normalize ) {
                    ret.result.message =
                        Messages.normalize_single_message(ret.result.message);
                    ret.result = {
                        message: ret.result.message,
                        via_ai_chat_service: true,
                        normalized: true,
                    };
                }

                return ret.result;
            },
        },
    };

    /**
    * Moderates chat messages for inappropriate content using OpenAI's moderation service
    *
    * @param {Object} params - The parameters object
    * @param {Array} params.messages - Array of chat messages to moderate
    * @returns {Promise<boolean>} Returns true if content is appropriate, false if flagged
    *
    * @description
    * Extracts text content from messages and checks each against OpenAI's moderation.
    * Handles both string content and structured message objects.
    * Returns false immediately if any message is flagged as inappropriate.
    * Returns true if OpenAI service is unavailable or all messages pass moderation.
    */
    async moderate({ messages }) {
        if ( process.env.TEST_MODERATION_FAILURE ) return false;
        const fulltext = Messages.extract_text(messages);
        let mod_last_error = null;
        let mod_result = null;
        try {
            const svc_openai = this.services.get('openai-completion');
            mod_result = await svc_openai.check_moderation(fulltext);
            if ( mod_result.flagged ) return false;
            return true;
        } catch (e) {
            console.error(e);
            mod_last_error = e;
        }
        try {
            const svc_claude = this.services.get('claude');
            const chat = svc_claude.as('puter-chat-completion');
            const mod = new AsModeration({
                chat,
                model: 'claude-3-haiku-20240307',
            });
            if ( ! await mod.moderate(fulltext) ) {
                return false;
            }
            mod_last_error = null;
            return true;
        } catch (e) {
            console.error(e);
            mod_last_error = e;
        }

        if ( mod_last_error ) {
            this.log.error('moderation error', {
                fulltext,
                mod_last_error,
            });
            throw new Error('no working moderation service');
        }
        return true;
    }

    async models_() {
        return this.detail_model_list;
    }

    /**
    * Returns a list of available AI models with basic details
    * @returns {Promise<Array>} Array of simple model objects containing basic model information
    */
    async list_() {
        return this.simple_model_list;
    }

    /**
    * Gets the appropriate delegate service for handling chat completion requests.
    * If the intended service is this service (ai-chat), returns undefined.
    * Otherwise returns the intended service wrapped as a puter-chat-completion interface.
    *
    * @returns {Object|undefined} The delegate service or undefined if intended service is ai-chat
    */
    get_delegate() {
        const client_driver_call = Context.get('client_driver_call');
        if ( client_driver_call.intended_service === this.service_name ) {
            return undefined;
        }
        console.log('getting service', client_driver_call.intended_service);
        const service = this.services.get(client_driver_call.intended_service);
        return service.as('puter-chat-completion');
    }

    /**
     * Find an appropriate fallback model by sorting the list of models
     * by the euclidean distance of the input/output prices and selecting
     * the first one that is not in the tried list.
     *
     * @param {*} param0
     * @returns
     */
    get_fallback_model({ model, tried }) {
        let target_model = this.detail_model_map[model];
        if ( ! target_model ) {
            this.log.error('could not find model', { model });
            throw new Error('could not find model');
        }
        if ( Array.isArray(target_model) ) {
            // TODO: better conflict resolution
            this.log.noticeme('conflict exists', { model, target_model });
            target_model = target_model[0];
        }

        // First check KV for the sorted list
        let sorted_models = this.modules.kv.get(`${this.kvkey}:fallbacks:${model}`);

        if ( ! sorted_models ) {
            // Calculate the sorted list
            const models = this.detail_model_list;

            sorted_models = models.toSorted((a, b) => {
                return Math.sqrt(Math.pow(a.cost.input - target_model.cost.input, 2) +
                    Math.pow(a.cost.output - target_model.cost.output, 2)) - Math.sqrt(Math.pow(b.cost.input - target_model.cost.input, 2) +
                        Math.pow(b.cost.output - target_model.cost.output, 2));
            });

            sorted_models = sorted_models.slice(0, MAX_FALLBACKS);

            this.modules.kv.set(`${this.kvkey}:fallbacks:${model}`, sorted_models);
        }

        for ( const model of sorted_models ) {
            if ( tried.includes(model.id) ) continue;
            if ( model.provider === 'fake-chat' ) continue;

            return {
                fallback_service_name: model.provider,
                fallback_model_name: model.id,
            };
        }

        // No fallbacks available
        this.log.error('no fallbacks', {
            sorted_models,
            tried,
        });
    }

    get_model_from_request(parameters, modified_context = {}) {
        const client_driver_call = Context.get('client_driver_call');
        let { intended_service } = client_driver_call;

        if ( modified_context.intended_service ) {
            intended_service = modified_context.intended_service;
        }

        let model = parameters.model;
        if ( ! model ) {
            const service = this.services.get(intended_service);
            if ( ! service.get_default_model ) {
                throw new Error('could not infer model from service');
            }
            model = service.get_default_model();
            if ( ! model ) {
                throw new Error('could not infer model from service');
            }
        }

        return model;
    }
}

module.exports = { AIChatService };<|MERGE_RESOLUTION|>--- conflicted
+++ resolved
@@ -301,11 +301,6 @@
                 let { test_mode, intended_service, response_metadata } = client_driver_call;
 
                 const completionId = this.modules.cuid2();
-<<<<<<< HEAD
-                
-=======
-
->>>>>>> 6edb2a30
                 this.log.noticeme('AIChatService.complete', { intended_service, test_mode });
                 const svc_event = this.services.get('event');
                 const event = {
