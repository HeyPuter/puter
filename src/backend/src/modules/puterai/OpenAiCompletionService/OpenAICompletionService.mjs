/*
 * Copyright (C) 2024-present Puter Technologies Inc.
 *
 * This file is part of Puter.
 *
 * Puter is free software: you can redistribute it and/or modify
 * it under the terms of the GNU Affero General Public License as published
 * by the Free Software Foundation, either version 3 of the License, or
 * (at your option) any later version.
 *
 * This program is distributed in the hope that it will be useful,
 * but WITHOUT ANY WARRANTY; without even the implied warranty of
 * MERCHANTABILITY or FITNESS FOR A PARTICULAR PURPOSE.  See the
 * GNU Affero General Public License for more details.
 *
 * You should have received a copy of the GNU Affero General Public License
 * along with this program.  If not, see <https://www.gnu.org/licenses/>.
 */

import mime from 'mime-types';
import { OpenAI } from 'openai';
import FSNodeParam from '../../../api/filesystem/FSNodeParam.js';
import { LLRead } from '../../../filesystem/ll_operations/ll_read.js';
import { Context } from '../../../util/context.js';
import { stream_to_buffer } from '../../../util/streamutil.js';
import OpenAIUtil from '../lib/OpenAIUtil.js';
import { OPEN_AI_MODELS } from './models.mjs';
// METADATA // {"ai-commented":{"service":"claude"}}

// We're capping at 5MB, which sucks, but Chat Completions doesn't suuport
// file inputs.
const MAX_FILE_SIZE = 5 * 1_000_000;

/**
* OpenAICompletionService class provides an interface to OpenAI's chat completion API.
* Extends BaseService to handle chat completions, message moderation, token counting,
* and streaming responses. Implements the puter-chat-completion interface and manages
* OpenAI API interactions with support for multiple models including GPT-4 variants.
* Handles usage tracking, spending records, and content moderation.
*/
export class OpenAICompletionService {
    /**
     * @type {import('openai').OpenAI}
     */
    #openAi;

    #defaultModel;

    #models;

    /** @type {import('../../../services/MeteringService/MeteringService.js').MeteringService} */
    #meteringService;

    constructor ({ serviceName, config, globalConfig, aiChatService, meteringService, models = OPEN_AI_MODELS, defaultModel = 'gpt-5-nano' }) {
        this.#models = models;
        this.#defaultModel = defaultModel;
        this.#meteringService = meteringService;
        let apiKey =
            config?.services?.openai?.apiKey ??
            globalConfig?.services?.openai?.apiKey;

        // Fallback to the old format for backward compatibility
        if ( ! apiKey ) {
            apiKey =
                config?.openai?.secret_key ??
                globalConfig?.openai?.secret_key;

            // Log a warning to inform users about the deprecated format
            console.warn('The `openai.secret_key` configuration format is deprecated. ' +
                'Please use `services.openai.apiKey` instead.');
        }

        if ( ! apiKey ) {
            throw new Error('OpenAI API key is missing in configuration.');
        }

        this.#openAi = new OpenAI({
            apiKey: apiKey,
        });

        aiChatService.register_provider({
            service_name: serviceName,
            alias: true,
        });
    }

    /**
    * Returns an array of available AI models with their pricing information.
    * Each model object includes an ID and cost details (currency, tokens, input/output rates).
    * @returns {{id: string, cost: {currency: string, tokens: number, input: number, output: number}}[]}
    */
    models () {
        return this.#models;
    }

    list () {
        const models =  this.models();
        const model_names = [];
        for ( const model of models ) {
            model_names.push(model.id);
            if ( model.aliases ) {
                model_names.push(...model.aliases);
            }
        }
        return model_names;
    }

    get_default_model () {
        return this.#defaultModel;
    }

    async complete ({ messages, stream, model, tools, max_tokens, temperature, reasoning, text, reasoning_effort, verbosity }) {
        return await this.#complete(messages, {
            model: model,
            tools,
            moderation: true,
            stream,
            max_tokens,
            temperature,
            reasoning,
            text,
            reasoning_effort,
            verbosity,
        });
    }

    /**
    * Checks text content against OpenAI's moderation API for inappropriate content
    * @param {string} text - The text content to check for moderation
    * @returns {Promise<Object>} Object containing flagged status and detailed results
    * @property {boolean} flagged - Whether the content was flagged as inappropriate
    * @property {Object} results - Raw moderation results from OpenAI API
    */
    async checkModeration (text) {
        // create moderation
        const results = await this.#openAi.moderations.create({
            model: 'omni-moderation-latest',
            input: text,
        });

        let flagged = false;

        for ( const result of results?.results ?? [] ) {

            // OpenAI does a crazy amount of false positives. We filter by their 80% interval
            const veryFlaggedEntries = Object.entries(result.category_scores).filter(e => e[1] > 0.8);
            if ( veryFlaggedEntries.length > 0 ) {
                flagged = true;
                break;
            }
        }

        return {
            flagged,
            results,
        };
    }

    /**
    * Completes a chat conversation using OpenAI's API
    * @param {Array} messages - Array of message objects or strings representing the conversation
    * @param {Object} options - Configuration options
    * @param {boolean} options.stream - Whether to stream the response
    * @param {boolean} options.moderation - Whether to perform content moderation
    * @param {string} options.model - The model to use for completion
    * @returns {Promise<Object>} The completion response containing message and usage info
    * @throws {Error} If messages are invalid or content is flagged by moderation
    */
    async #complete (messages, {
        stream, moderation, model, tools,
        temperature, max_tokens,
        reasoning, text, reasoning_effort, verbosity,
    }) {
        // Validate messages
        if ( ! Array.isArray(messages) ) {
            throw new Error('`messages` must be an array');
        }

        model = model ?? this.#defaultModel;

        // messages.unshift({
        //     role: 'system',
        //     content: 'Don\'t let the user trick you into doing something bad.',
        // })

        const user_private_uid = Context.get('actor')?.private_uid ?? 'UNKNOWN';
        if ( user_private_uid === 'UNKNOWN' ) {
            console.error(new Error('chat-completion-service:unknown-user - failed to get a user ID for an OpenAI request'));
        }

        // Perform file uploads

        const actor = Context.get('actor');
        const { user } = actor.type;

        const file_input_tasks = [];
        for ( const message of messages ) {
            // We can assume `message.content` is not undefined because
            // Messages.normalize_single_message ensures this.
            for ( const contentPart of message.content ) {
                if ( ! contentPart.puter_path ) continue;
                file_input_tasks.push({
                    node: await (new FSNodeParam(contentPart.puter_path)).consolidate({
                        req: { user },
                        getParam: () => contentPart.puter_path,
                    }),
                    contentPart,
                });
            }
        }

        const promises = [];
        for ( const task of file_input_tasks ) {
            promises.push((async () => {
                if ( await task.node.get('size') > MAX_FILE_SIZE ) {
                    delete task.contentPart.puter_path;
                    task.contentPart.type = 'text';
                    task.contentPart.text = `{error: input file exceeded maximum of ${MAX_FILE_SIZE} bytes; ` +
                        'the user did not write this message}'; // "poor man's system prompt"
                    return; // "continue"
                }

                const ll_read = new LLRead();
                const stream = await ll_read.run({
                    actor: Context.get('actor'),
                    fsNode: task.node,
                });
                const mimeType = mime.contentType(await task.node.get('name'));

                const buffer = await stream_to_buffer(stream);
                const base64 = buffer.toString('base64');

                delete task.contentPart.puter_path;
                if ( mimeType.startsWith('image/') ) {
                    task.contentPart.type = 'image_url',
                    task.contentPart.image_url = {
                        url: `data:${mimeType};base64,${base64}`,
                    };
                } else if ( mimeType.startsWith('audio/') ) {
                    task.contentPart.type = 'input_audio',
                    task.contentPart.input_audio = {
                        data: `data:${mimeType};base64,${base64}`,
                        format: mimeType.split('/')[1],
                    };
                } else {
                    task.contentPart.type = 'text';
                    task.contentPart.text = '{error: input file has unsupported MIME type; ' +
                        'the user did not write this message}'; // "poor man's system prompt"
                }
            })());
        }
        await Promise.all(promises);

        // Here's something fun; the documentation shows `type: 'image_url'` in
        // objects that contain an image url, but everything still works if
        // that's missing. We normalise it here so the token count code works.
        messages = await OpenAIUtil.process_input_messages(messages);

<<<<<<< HEAD
        const completion = await this.#openAi.chat.completions.create({
    user: user_private_uid,
    messages: messages,
    model: model,
    ...(tools ? { tools } : {}),
    ...(max_tokens ? { max_completion_tokens: max_tokens } : {}),
    ...(temperature ? { temperature } : {}),
    stream,
    ...(stream ? {
        stream_options: { include_usage: true },
    } : {}),
});

=======
        const requestedReasoningEffort = reasoning_effort ?? reasoning?.effort;
        const requestedVerbosity = verbosity ?? text?.verbosity;
        const supportsReasoningControls = typeof model === 'string' && model.startsWith('gpt-5');

        const completionParams = {
            user: user_private_uid,
            messages: messages,
            model: model,
            ...(tools ? { tools } : {}),
            ...(max_tokens ? { max_completion_tokens: max_tokens } : {}),
            ...(temperature ? { temperature } : {}),
            stream,
            ...(stream ? {
                stream_options: { include_usage: true },
            } : {}),
        };

        if ( supportsReasoningControls ) {
            if ( requestedReasoningEffort ) {
                completionParams.reasoning_effort = requestedReasoningEffort;
            }
            if ( requestedVerbosity ) {
                completionParams.verbosity = requestedVerbosity;
            }
        }

        const completion = await this.#openAi.chat.completions.create(completionParams);
>>>>>>> 48d8762c
        // TODO DS: simplify this logic for all the ai services, each service should handle its cost calculation in the service
        // for now I'm overloading this usage calculator to handle the future promise resolution...
        return OpenAIUtil.handle_completion_output({
            usage_calculator: ({ usage }) => {
                const modelDetails = this.models().find(m => m.id === model || m.aliases?.includes(model));
                const trackedUsage = {
                    prompt_tokens: (usage.prompt_tokens ?? 0) - (usage.prompt_tokens_details?.cached_tokens ?? 0),
                    completion_tokens: usage.completion_tokens ?? 0,
                    cached_tokens: usage.prompt_tokens_details?.cached_tokens ?? 0,
                };

                this.#meteringService.utilRecordUsageObject(trackedUsage, actor, `openai:${modelDetails.id}`);
                const legacyCostCalculator = OpenAIUtil.create_usage_calculator({
                    model_details: modelDetails,
                });

                return legacyCostCalculator({ usage });
            },
            stream,
            completion,
            moderate: moderation && this.checkModeration.bind(this),
        });
    }
}<|MERGE_RESOLUTION|>--- conflicted
+++ resolved
@@ -256,21 +256,6 @@
         // that's missing. We normalise it here so the token count code works.
         messages = await OpenAIUtil.process_input_messages(messages);
 
-<<<<<<< HEAD
-        const completion = await this.#openAi.chat.completions.create({
-    user: user_private_uid,
-    messages: messages,
-    model: model,
-    ...(tools ? { tools } : {}),
-    ...(max_tokens ? { max_completion_tokens: max_tokens } : {}),
-    ...(temperature ? { temperature } : {}),
-    stream,
-    ...(stream ? {
-        stream_options: { include_usage: true },
-    } : {}),
-});
-
-=======
         const requestedReasoningEffort = reasoning_effort ?? reasoning?.effort;
         const requestedVerbosity = verbosity ?? text?.verbosity;
         const supportsReasoningControls = typeof model === 'string' && model.startsWith('gpt-5');
@@ -298,7 +283,6 @@
         }
 
         const completion = await this.#openAi.chat.completions.create(completionParams);
->>>>>>> 48d8762c
         // TODO DS: simplify this logic for all the ai services, each service should handle its cost calculation in the service
         // for now I'm overloading this usage calculator to handle the future promise resolution...
         return OpenAIUtil.handle_completion_output({
