/*
 * Copyright (C) 2024-present Puter Technologies Inc.
 *
 * This file is part of Puter.
 *
 * Puter is free software: you can redistribute it and/or modify
 * it under the terms of the GNU Affero General Public License as published
 * by the Free Software Foundation, either version 3 of the License, or
 * (at your option) any later version.
 *
 * This program is distributed in the hope that it will be useful,
 * but WITHOUT ANY WARRANTY; without even the implied warranty of
 * MERCHANTABILITY or FITNESS FOR A PARTICULAR PURPOSE.  See the
 * GNU Affero General Public License for more details.
 *
 * You should have received a copy of the GNU Affero General Public License
 * along with this program.  If not, see <https://www.gnu.org/licenses/>.
 */
const { get_user, id2path, id2uuid, is_empty, suggest_app_for_fsentry, get_app } = require("../helpers");

const putility = require('@heyputer/putility');
const config = require("../config");
const _path = require('path');
const { NodeInternalIDSelector, NodeChildSelector, NodeUIDSelector, RootNodeSelector, NodePathSelector } = require("./node/selectors");
const { Context } = require("../util/context");
const { NodeRawEntrySelector } = require("./node/selectors");
const { DB_READ } = require("../services/database/consts");
const { UserActorType, AppUnderUserActorType, Actor } = require("../services/auth/Actor");
const { PermissionUtil } = require("../services/auth/permissionUtils.mjs");
const { ECMAP } = require("./ECMAP");
const { MANAGE_PERM_PREFIX } = require("../services/auth/permissionConts.mjs");

/**
 * Container for information collected about a node
 * on the filesystem.
 *
 * Examples of such information include:
 * - data collected by querying an fsentry
 * - the location of a file's contents
 *
 * This is an implementation of the Facade design pattern,
 * so information about a filesystem node should be collected
 * via the methods on this class and not mutated directly.
 *
 * @class FSNodeContext
 * @property {object} entry the filesystem entry
 * @property {string} path the path to the filesystem entry
 * @property {string} uid the UUID of the filesystem entry
 */
module.exports = class FSNodeContext {
    static CONCERN = 'filesystem';

    static TYPE_FILE = { label: 'File' };
    static TYPE_DIRECTORY = { label: 'Directory' };
    static TYPE_SYMLINK = {};
    static TYPE_SHORTCUT = {};
    static TYPE_UNDETERMINED = {};

    static SELECTOR_PRIORITY_ORDER = [
        NodeRawEntrySelector,
        RootNodeSelector,
        NodeInternalIDSelector,
        NodeUIDSelector,
        NodeChildSelector,
        NodePathSelector,
    ];

    /**
     * Creates an instance of FSNodeContext.
     * @param {*} opt_identifier
     * @param {*} opt_identifier.path a path to the filesystem entry
     * @param {*} opt_identifier.uid a UUID of the filesystem entry
     * @param {*} opt_identifier.id please pass mysql_id instead
     * @param {*} opt_identifier.mysql_id a MySQL ID of the filesystem entry
     */
    constructor({
        services,
        selector,
        provider,
        fs,
    }) {
        const ecmap = Context.get(ECMAP.SYMBOL);

        if ( ecmap ) {
            // We might return an existing FSNodeContext
            const maybe_node = ecmap
                ?.get_fsNodeContext_from_selector?.(selector);
            if ( maybe_node ) return maybe_node;
        } else {
            if ( process.env.LOG_ECMAP ) {
                console.log('\x1B[31;1m !!! NO ECMAP !!! \x1B[0m');
            }
        }

        // This will be used to avoid concurrent fetches. Whenever an entry is being fetched,
        // a subsequent call to fetchEntry must await this promise. Usually this means the
        // subsequent call will not perform any expensive operations.
        this.fetching = null;

        this.log = services.get('log-service').create('fsnode-context', {
            concern: this.constructor.CONCERN,
        });
        this.selector_ = null;
        this.selectors_ = [];
        this.selector = selector;
        this.provider = provider;
        this.entry = {};
        this.found = undefined;
        this.found_thumbnail = undefined;

        selector.setPropertiesKnownBySelector(this);

        this.services = services;

        this.fileContentsFetcher = null;

        this.fs = fs;

        // Decorate all fetch methods with otel span
        // TODO: Apply method decorators using a putility class feature
        const fetch_methods = [
            'fetchEntry',
            'fetchPath',
            'fetchSubdomains',
            'fetchOwner',
            'fetchShares',
            'fetchVersions',
            'fetchSize',
            'fetchSuggestedApps',
            'fetchIsEmpty',
        ];
        for ( const method of fetch_methods ) {
            const original_method = this[method];
            this[method] = async (...args) => {
                const tracer = this.services.get('traceService').tracer;
                let result;
                const opts = { attributes: {
                    selector: selector.describe(),
                    trace: (new Error()).stack,
                } };
                await tracer.startActiveSpan(`fs:nodectx:fetch:${method}`, opts, async span => {
                    result = await original_method.call(this, ...args);
                    span.end();
                });
                return result;
            };
        }
    }

    set selector(new_selector) {
        // Only add the selector if we don't already have it
        for ( const selector of this.selectors_ ) {
            if ( selector instanceof new_selector.constructor ) return;
        }

        const ecmap = Context.get(ECMAP.SYMBOL);
        if ( ecmap ) {
            ecmap.store_fsNodeContext_to_selector(new_selector, this);
        }

        this.selectors_.push(new_selector);
        this.selector_ = new_selector;
    }

    get selector() {
        return this.get_optimal_selector();
    }

    get_selector_of_type(cls) {
        // Reverse iterate over selectors
        for ( let i = this.selectors_.length - 1; i >= 0; i-- ) {
            const selector = this.selectors_[i];
            if ( selector instanceof cls ) {
                return selector;
            }
        }

        if ( cls.implyFromFetchedData ) {
            return cls.implyFromFetchedData(this);
        }

        return null;
    }

    get_optimal_selector() {
        for ( const cls of FSNodeContext.SELECTOR_PRIORITY_ORDER ) {
            const selector = this.get_selector_of_type(cls);
            if ( selector ) return selector;
        }
        this.log.warn('Failed to get optimal selector');
        return this.selector_;
    }

    get isRoot() {
        return this.path === '/';
    }

    async isUserDirectory() {
        if ( this.isRoot ) return false;
        if ( this.found === undefined ) {
            await this.fetchEntry();
        }
        if ( this.isRoot ) return false;
        if ( this.found === false ) return undefined;
        return ! this.entry.parent_uid;
    }

    async isAppDataDirectory() {
        if ( this.isRoot ) return false;
        if ( this.found === undefined ) {
            await this.fetchEntry();
        }
        if ( this.isRoot ) return false;

        const components = await this.getPathComponents();
        if ( components.length < 2 ) return false;
        return components[1] === 'AppData';
    }

    async isPublic() {
        if ( this.isRoot ) return false;
        const components = await this.getPathComponents();
        if ( await this.isUserDirectory() ) return false;
        if ( components[1] === 'Public' ) return true;
        return false;
    }

    async getPathComponents() {
        if ( this.isRoot ) return [];

        // We can get path components for non-existing nodes if they
        // have a path selector
        if ( ! await this.exists() ) {
            if ( this.selector instanceof NodePathSelector ) {
                let path = this.selector.value;
                if ( path.startsWith('/') ) path = path.slice(1);
                return path.split('/');
            }

            // TODO: add support for NodeChildSelector as well
        }

        let path = await this.get('path');
        if ( path.startsWith('/') ) path = path.slice(1);
        return path.split('/');
    }

    async getUserPart() {
        if ( this.isRoot ) return;
        const components = await this.getPathComponents();
        return components[0];
    }

    async getPathSize() {
        if ( this.isRoot ) return;
        const components = await this.getPathComponents();
        return components.length;
    }

    async exists({ fetch_options } = {}) {
        await this.fetchEntry(fetch_options);
        if ( ! this.found ) {
            this.log.debug('here\'s why it doesn\'t exist: ' +
                this.selector.describe() + ' -> ' +
                this.uid + ' ' +
                JSON.stringify(this.entry, null, '  '));
        }
        return this.found;
    }

    async fetchPath() {
        if ( this.path ) return;

        this.path = await this.services.get('information')
            .with('fs.fsentry')
            .obtain('fs.fsentry:path')
            .exec(this.entry);
    }

    /**
     * Fetches the filesystem entry associated with a
     * filesystem node identified by a path or UID.
     *
     * If a UID exists, the path is ignored.
     * If neither a UID nor a path is set, an error is thrown.
     *
     * @param {*} fsEntryFetcher fetches the filesystem entry
     * @void
     */
<<<<<<< HEAD
    async fetchEntry (fetch_entry_options = {}) {
        const svc_event = this.services.get('event');
=======
    async fetchEntry(fetch_entry_options = {}) {
>>>>>>> 5450c85b
        if ( this.fetching !== null ) {
            await Context.get('services').get('traceService').spanify('fetching', async () => {
                // ???: does this need to be double-checked? I'm not actually sure...
                if ( this.fetching === null ) return;
                await this.fetching;
            });
        }
        this.fetching = new putility.libs.promise.TeePromise();

        if (
            this.found === true &&
            ! fetch_entry_options.force &&
            (
                // thumbnail already fetched, or not asked for
                ! fetch_entry_options.thumbnail || this.entry?.thumbnail ||
                this.found_thumbnail !== undefined
            )
        ) {
            const promise = this.fetching;
            this.fetching = null;
            if (this.entry.thumbnail) {
                await svc_event.emit("thumbnail.read", this.entry);
            }
            promise.resolve();
            return;
        }

        const controls = {
            log: this.log,
            provide_selector: selector => {
                this.selector = selector;
            },
        };

        this.log.info('fetching entry: ' + this.selector.describe());

        const entry = await this.provider.stat({
            selector: this.selector,
            options: fetch_entry_options,
            node: this,
            controls,
        });

        if ( ! entry ) {
            this.found = false;
            this.entry = false;
        } else {
            this.found = true;

            if ( ! this.uid && entry.uuid ) {
                this.uid = entry.uuid;
            }

            if ( ! this.mysql_id && entry.id ) {
                this.mysql_id = entry.id;
            }

            if ( ! this.path && entry.path ) {
                this.path = entry.path;
            }

            if ( ! this.name && entry.name ) {
                this.name = entry.name;
            }

            Object.assign(this.entry, entry);
        }

        const promise = this.fetching;
        this.fetching = null;

        await svc_event.emit("thumbnail.read", this.entry);
        promise.resolve();
    }

    /**
     * Wait for an fsentry which might be enqueued for insertion
     * into the database.
     *
     * This just calls ResourceService under the hood.
     */
    async awaitStableEntry() {
        const resourceService = Context.get('services').get('resourceService');
        await resourceService.waitForResource(this.selector);
    }

    /**
     * Fetches the subdomains associated with a directory or file
     * and stores them on the `subdomains` property of the fsentry.
     * @param {object} user the user is needed to query subdomains
     * @param {bool} force fetch subdomains if they were already fetched
     *
     * @param fs:decouple-subdomains
     */
    async fetchSubdomains(user, _force) {
        if ( ! this.entry.is_dir ) return;

        const db = this.services.get('database').get(DB_READ, 'filesystem');

        this.entry.subdomains = [];
        let subdomains = await db.read(`SELECT * FROM subdomains WHERE root_dir_id = ? AND user_id = ?`,
                        [this.entry.id, user.id]);
        if ( subdomains.length > 0 ){
            subdomains.forEach((sd) => {
                this.entry.subdomains.push({
                    subdomain: sd.subdomain,
                    address: config.protocol + '://' + sd.subdomain + "." + 'puter.site',
                    uuid: sd.uuid,
                });
            });
            this.entry.has_website = true;
        }
    }

    /**
     * Fetches the owner of a directory or file and stores it on the
     * `owner` property of the fsentry.
     * @param {bool} force fetch owner if it was already fetched
     */
    async fetchOwner(_force) {
        if ( this.isRoot ) return;
        const owner = await get_user({ id: this.entry.user_id });
        this.entry.owner = {
            username: owner.username,
            email: owner.email,
        };
    }

    /**
     * Fetches shares, AKA "permissions", for a directory or file;
     * then, stores them on the `permissions` property
     * of the fsentry.
     * @param {bool} force fetch shares if they were already fetched
     */
    async fetchShares(force) {
        if ( this.entry.shares && ! force ) return;

        const actor = Context.get('actor');
        if ( ! actor ) {
            this.entry.shares = { users: [], apps: [] };
            return;
        }

        if ( ! (actor.type instanceof UserActorType) ) {
            this.entry.shares = { users: [], apps: [] };
            return;
        }

        const svc_permission = this.services.get('permission');

        const fsPermPrefix = `fs:${await this.get('uid')}`;
        const [readWritePerms, managePerms] = await Promise.all([
            svc_permission.query_issuer_permissions_by_prefix(actor.type.user, `${fsPermPrefix}:`),
            svc_permission.query_issuer_permissions_by_prefix(actor.type.user, `${MANAGE_PERM_PREFIX}:${fsPermPrefix}`),
        ]);

        this.entry.shares = { users: [], apps: [] };

        for ( const readWriteUserPerms of readWritePerms.users ) {
            const access =
                PermissionUtil.split(readWriteUserPerms.permission).slice(-1)[0];
            this.entry.shares.users.push({
                user: {
                    uid: readWriteUserPerms.user.uuid,
                    username: readWriteUserPerms.user.username,
                },
                access,
                permission: readWriteUserPerms.permission,
            });
        }
        for ( const manageUserPerms of managePerms.users ) {
            const access = MANAGE_PERM_PREFIX;
            this.entry.shares.users.push({
                user: {
                    uid: manageUserPerms.user.uuid,
                    username: manageUserPerms.user.username,
                },
                access,
                permission: manageUserPerms.permission,
            });
        }

        for ( const readWriteAppPerms of readWritePerms.apps ) {
            const access =
                PermissionUtil.split(readWriteAppPerms.permission).slice(-1)[0];
            this.entry.shares.apps.push({
                app: {
                    icon: readWriteAppPerms.app.icon,
                    uid: readWriteAppPerms.app.uid,
                    name: readWriteAppPerms.app.name,
                },
                access,
                permission: readWriteAppPerms.permission,
            });
        }

        for ( const manageAppPerms of readWritePerms.apps ) {
            const access =
                MANAGE_PERM_PREFIX;
            this.entry.shares.apps.push({
                app: {
                    icon: manageAppPerms.app.icon,
                    uid: manageAppPerms.app.uid,
                    name: manageAppPerms.app.name,
                },
                access,
                permission: manageAppPerms.permission,
            });
        }
    }

    /**
     * Fetches versions associated with a filesystem entry,
     * then stores them on the `versions` property of
     * the fsentry.
     * @param {bool} force fetch versions if they were already fetched
     *
     * @todo fs:decouple-versions
     */
    async fetchVersions(force) {
        if ( this.entry.versions && ! force ) return;

        const db = this.services.get('database').get(DB_READ, 'filesystem');

        let versions = await db.read(`SELECT * FROM fsentry_versions WHERE fsentry_id = ?`,
                        [this.entry.id]);
        const versions_tidy = [];
        for ( const version of versions ) {
            let username = version.user_id ? (await get_user({ id: version.user_id })).username : null;
            versions_tidy.push({
                id: version.version_id,
                message: version.message,
                timestamp: version.ts_epoch,
                user: {
                    username: username,
                },
            });
        }

        this.entry.versions = versions_tidy;
    }

    /**
     * Fetches the size of a file or directory if it was not
     * already fetched.
     */
    async fetchSize() {
        const { fsEntryService } = Context.get('services').values;

        // we already have the size for files
        if ( ! this.entry.is_dir ) {
            await this.fetchEntry();
            return this.entry.size;
        }

        this.entry.size = await fsEntryService.get_recursive_size(this.entry.uuid);

        return this.entry.size;
    }

    async fetchSuggestedApps(user, force) {
        if ( this.entry.suggested_apps && ! force ) return;

        await this.fetchEntry();
        if ( ! this.entry ) return;

        this.entry.suggested_apps =
            await suggest_app_for_fsentry(this.entry, { user });
    }

    async fetchIsEmpty() {
        if ( ! this.uid && ! this.path ) return;
        this.entry.is_empty = await is_empty({
            uid: this.uid,
            path: this.path,
        });
    }

    async fetchAll(_fsEntryFetcher, user, _force) {
        await this.fetchEntry({ thumbnail: true });
        await this.fetchSubdomains(user);
        await this.fetchOwner();
        await this.fetchShares();
        await this.fetchVersions();
        await this.fetchSize(user);
        await this.fetchSuggestedApps(user);
        await this.fetchIsEmpty();
    }

    async get(key) {
        /*
            This isn't supposed to stay like this!

            """ if ( key === something ) return this """

                         ^ we should use a map of getters instead

            Ideally I'd like to make a class trait for classes like
            FSNodeContext that provide a key-value facade to access
            information about some entity.
        */

        if ( this.found === false ) {
            throw new Error(`Tried to get ${key} of non-existent fsentry: ` +
                this.selector.describe(true));
        }

        if ( key === 'entry' ) {
            await this.fetchEntry();
            if ( this.found === false ) {
                throw new Error(`Tried to get entry of non-existent fsentry: ` +
                    this.selector.describe(true));
            }
            return this.entry;
        }

        if ( key === 'path' ) {
            if ( ! this.path ) await this.fetchEntry();
            if ( this.found === false ) {
                throw new Error(`Tried to get path of non-existent fsentry: ` +
                    this.selector.describe(true));
            }
            if ( ! this.path ) {
                await this.fetchPath();
            }
            if ( ! this.path ) {
                throw new Error(`failed to get path`);
            }
            return this.path;
        }

        if ( key === 'uid' ) {
            await this.fetchEntry();
            return this.uid;
        }

        if ( key === 'mysql-id' ) {
            await this.fetchEntry();
            return this.mysql_id;
        }

        if ( key === 'owner' ) {
            const user_id = await this.get('user_id');
            const actor = new Actor({
                type: new UserActorType({
                    user: await get_user({ id: user_id }),
                }),
            });
            return actor;
        }

        const values_from_entry = ['immutable', 'user_id', 'name', 'size', 'parent_uid', 'metadata'];
        for ( const k of values_from_entry ) {
            if ( key === k ) {
                await this.fetchEntry();
                if ( this.found === false ) {
                    throw new Error(`Tried to get ${key} of non-existent fsentry: ` +
                        this.selector.describe(true));
                }
                return this.entry[k];
            }
        }

        if ( key === 'type' ) {
            await this.fetchEntry();

            // Longest ternary operator chain I've ever written?
            return this.entry.is_shortcut
                ? FSNodeContext.TYPE_SHORTCUT
                : this.entry.is_symlink
                    ? FSNodeContext.TYPE_SYMLINK
                    : this.entry.is_dir
                        ? FSNodeContext.TYPE_DIRECTORY
                        : FSNodeContext.TYPE_FILE;
        }

        if ( key === 'has-s3' ) {
            await this.fetchEntry();
            if ( this.entry.is_dir ) return false;
            if ( this.entry.is_shortcut ) return false;
            return true;
        }

        if ( key === 's3:location' ) {
            await this.fetchEntry();
            if ( ! await this.exists() ) {
                throw new Error('file does not exist');
            }
            // return null for local filesystem
            if ( ! this.entry.bucket ) {
                return null;
            }
            return {
                bucket: this.entry.bucket,
                bucket_region: this.entry.bucket_region,
                key: this.entry.uuid,
            };
        }

        if ( key === 'is-root' ) {
            await this.fetchEntry();
            return this.isRoot;
        }

        if ( key === 'writable' ) {
            const actor = Context.get('actor');
            if ( !actor || !actor.type.user ) return undefined;
            const svc_acl = this.services.get('acl');
            return await svc_acl.check(actor, this, 'write');
        }

        throw new Error(`unrecognize key for FSNodeContext.get: ${key}`);
    }

    async getParent() {
        if ( this.isRoot ) {
            throw new Error('tried to get parent of root');
        }

        if ( this.path ) {
            const parent_fsNode = await this.fs.node({
                path: _path.dirname(this.path),
            });
            return parent_fsNode;
        }

        if ( this.selector instanceof NodeChildSelector ) {
            return this.fs.node(this.selector.parent);
        }

        if ( ! await this.exists() ) {
            throw new Error('unable to get parent');
        }

        const parent_uid = this.entry.parent_uid;

        if ( ! parent_uid ) {
            return this.fs.node(new RootNodeSelector());
        }

        return this.fs.node(new NodeUIDSelector(parent_uid));
    }

    async getChild(name) {
        // If we have a path, we can get an FSNodeContext for the child
        // without fetching anything.
        if ( this.path ) {
            const child_fsNode = await this.fs.node({
                path: _path.join(this.path, name),
            });
            return child_fsNode;
        }

        return await this.fs.node(new NodeChildSelector(this.selector, name));
    }

    async getTarget() {
        await this.fetchEntry();
        const type = await this.get('type');

        if ( type === FSNodeContext.TYPE_SYMLINK ) {
            const path = await this.entry.symlink_path;
            return await this.fs.node({ path });
        }

        if ( type === FSNodeContext.TYPE_SHORTCUT ) {
            const target_id = await this.entry.shortcut_to;
            return await this.fs.node({ mysql_id: target_id });
        }

        return this;
    }

    async is_above(child_fsNode) {
        if ( this.isRoot ) return true;

        const path_this = await this.get('path');
        const path_child = await child_fsNode.get('path');

        return path_child.startsWith(path_this + '/');
    }

    async is(fsNode) {
        if ( this.mysql_id && fsNode.mysql_id ) {
            return this.mysql_id === fsNode.mysql_id;
        }

        if ( this.uid && fsNode.uid ) {
            return this.uid === fsNode.uid;
        }

        await this.fetchEntry();
        await fsNode.fetchEntry();
        return this.uid === fsNode.uid;
    }

    async getSafeEntry(fetch_options = {}) {
        if ( this.found === false ) {
            throw new Error(`Tried to get entry of non-existent fsentry: ` +
                this.selector.describe(true));
        }
        await this.fetchEntry(fetch_options);

        const res = this.entry;
        const fsentry = {};

        // This property will not be serialized, but it can be checked
        // by other code to verify that API calls do not send
        // unsanitized filsystem entries.
        Object.defineProperty(fsentry, '__is_safe__', {
            enumerable: false,
            value: true,
        });

        for ( const k in res ) {
            fsentry[k] = res[k];
        }

        let actor; try {
            actor = Context.get('actor');
        } catch ( _e ) {
            // fail silently
        }
        if ( ! actor?.type?.user || actor.type.user.id !== res.user_id ) {
            if ( ! fsentry.owner ) await this.fetchOwner();
            fsentry.owner = {
                username: res.owner?.username,
            };
        }
        if ( ! ( actor.type === AppUnderUserActorType ) ) {
            if ( fsentry.owner ) delete fsentry.owner.email;
        }

        const info = this.services.get('information');

        if ( ! this.uid && ! this.entry.uuid ) {
            this.log.noticeme('whats even happening!?!? ' +
                this.selector.describe() + ' ' +
                JSON.stringify(this.entry, null, '  '));
        }

        // If fsentry was found by a path but the entry doesn't
        // have a path, use the path that was used to find it.
        fsentry.path = res.path ?? this.path ?? await info
            .with('fs.fsentry:uuid')
            .obtain('fs.fsentry:path')
            .exec(this.uid ?? this.entry.uuid);

        if ( fsentry.path && fsentry.path.startsWith('/-void/') ) {
            fsentry.broken = true;
        }

        fsentry.dirname = _path.dirname(fsentry.path);
        fsentry.dirpath = fsentry.dirname;
        fsentry.writable = await this.get('writable');

        // Do not send internal IDs to clients
        fsentry.id = res.uuid;
        fsentry.parent_id = res.parent_uid;
        // The client calls it uid, not uuid.
        fsentry.uid = res.uuid;
        delete fsentry.uuid;
        delete fsentry.user_id;
        if ( fsentry.suggested_apps ) {
            for ( const app of fsentry.suggested_apps ) {
                if ( app === null ) {
                    this.log.warn('null app');
                    continue;
                }
                delete app.owner_user_id;
            }
        }

        // Do not send S3 bucket information to clients
        delete fsentry.bucket;
        delete fsentry.bucket_region;

        // Use client-friendly IDs for shortcut_to
        fsentry.shortcut_to = (res.shortcut_to
            ? await id2uuid(res.shortcut_to) : undefined);
        try {
            fsentry.shortcut_to_path = (res.shortcut_to
                ? await id2path(res.shortcut_to) : undefined);
        } catch ( _e ) {
            fsentry.shortcut_invalid = true;
            fsentry.shortcut_uid = res.shortcut_to;
        }

        // Add file_request_url
        if ( res.file_request_token && res.file_request_token !== '' ){
            fsentry.file_request_url  = config.origin +
                '/upload?token=' + res.file_request_token;
        }

        if ( fsentry.associated_app_id ) {
            const app = await get_app({ id: fsentry.associated_app_id });
            fsentry.associated_app = app;
        }

        // If this file is in an appdata directory, add `appdata_app`
        const components = await this.getPathComponents();
        if ( components[1] === 'AppData' ) {
            fsentry.appdata_app = components[2];
        }

        fsentry.is_dir = !! fsentry.is_dir;

        // Ensure `size` is numeric
        if ( fsentry.size ) {
            fsentry.size = parseInt(fsentry.size);
        }

        return fsentry;
    }

    static sanitize_pending_entry_info(res) {
        const fsentry = {};

        // This property will not be serialized, but it can be checked
        // by other code to verify that API calls do not send
        // unsanitized filsystem entries.
        Object.defineProperty(fsentry, '__is_safe__', {
            enumerable: false,
            value: true,
        });

        for ( const k in res ) {
            fsentry[k] = res[k];
        }

        fsentry.dirname = _path.dirname(fsentry.path);

        // Do not send internal IDs to clients
        fsentry.id = res.uuid;
        fsentry.parent_id = res.parent_uid;
        // The client calls it uid, not uuid.
        fsentry.uid = res.uuid;

        delete fsentry.uuid;
        delete fsentry.user_id;

        // Do not send S3 bucket information to clients
        delete fsentry.bucket;
        delete fsentry.bucket_region;

        delete fsentry.shortcut_to;
        delete fsentry.shortcut_to_path;

        return fsentry;
    }
};<|MERGE_RESOLUTION|>--- conflicted
+++ resolved
@@ -287,12 +287,8 @@
      * @param {*} fsEntryFetcher fetches the filesystem entry
      * @void
      */
-<<<<<<< HEAD
     async fetchEntry (fetch_entry_options = {}) {
         const svc_event = this.services.get('event');
-=======
-    async fetchEntry(fetch_entry_options = {}) {
->>>>>>> 5450c85b
         if ( this.fetching !== null ) {
             await Context.get('services').get('traceService').spanify('fetching', async () => {
                 // ???: does this need to be double-checked? I'm not actually sure...
