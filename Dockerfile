# /!\ NOTICE /!\

# Many of the developers DO NOT USE the Dockerfile or image.
# While we do test new changes to Docker configuration, it's
# possible that future changes to the repo might break it.
# When changing this file, please try to make it as resiliant
# to such changes as possible; developers shouldn't need to
# worry about Docker unless the build/run process changes.

# Build stage
FROM node:21-alpine AS build

# Install build dependencies
RUN apk add --no-cache git python3 make g++ \
    && ln -sf /usr/bin/python3 /usr/bin/python

# Set up working directory
WORKDIR /app

# Copy package.json and package-lock.json
COPY package*.json ./

# Copy the source files
COPY . .

# Install node modules
RUN npm cache clean --force \
    && npm ci

# Run the build command if necessary
RUN npm run build

# Production stage
FROM node:21-alpine

# Set labels
LABEL repo="https://github.com/HeyPuter/puter"
LABEL license="AGPL-3.0,https://github.com/HeyPuter/puter/blob/master/LICENSE.txt"
LABEL version="1.2.46-beta-1"

# Install git (required by Puter to check version)
RUN apk add --no-cache git

# Set up working directory
RUN mkdir -p /opt/puter/app
WORKDIR /opt/puter/app

# Copy built artifacts and necessary files from the build stage
COPY --from=build /app/dist ./dist
COPY --from=build /app/node_modules ./node_modules
COPY . .

# Set permissions
RUN chown -R node:node /opt/puter/app
USER node

<<<<<<< HEAD
# Install node modules
# RUN npm cache clean --force
RUN npm install

EXPOSE 4100

# HEALTHCHECK  --interval=30s --timeout=3s \
  # CMD wget --no-verbose --tries=1 --spider http://puter.localhost:4100/test || exit 1
=======
EXPOSE 4100

HEALTHCHECK --interval=30s --timeout=3s \
    CMD wget --no-verbose --tries=1 --spider http://puter.localhost:4100/test || exit 1

ENV NO_VAR_RUNTUME=1
>>>>>>> 4d2d4a7c

CMD ["npm", "start"]<|MERGE_RESOLUTION|>--- conflicted
+++ resolved
@@ -54,7 +54,6 @@
 RUN chown -R node:node /opt/puter/app
 USER node
 
-<<<<<<< HEAD
 # Install node modules
 # RUN npm cache clean --force
 RUN npm install
@@ -63,13 +62,7 @@
 
 # HEALTHCHECK  --interval=30s --timeout=3s \
   # CMD wget --no-verbose --tries=1 --spider http://puter.localhost:4100/test || exit 1
-=======
-EXPOSE 4100
-
-HEALTHCHECK --interval=30s --timeout=3s \
-    CMD wget --no-verbose --tries=1 --spider http://puter.localhost:4100/test || exit 1
 
 ENV NO_VAR_RUNTUME=1
->>>>>>> 4d2d4a7c
 
 CMD ["npm", "start"]